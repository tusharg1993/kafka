--- conflicted
+++ resolved
@@ -86,11 +86,6 @@
       TestUtils.checkEquals[Message](messageList.iterator, TestUtils.getMessageIterator(messageSet.iterator))
       //make sure ByteBufferMessageSet is re-iterable.
       TestUtils.checkEquals[Message](messageList.iterator, TestUtils.getMessageIterator(messageSet.iterator))
-<<<<<<< HEAD
-      //make sure the last offset after iteration is correct
-      assertEquals("offset of last message not expected", messageSet.last.offset, messageSet.serialized.limit)
-=======
->>>>>>> 602acaf4
 
       //make sure shallow iterator is the same as deep iterator
       TestUtils.checkEquals[Message](TestUtils.getMessageIterator(messageSet.shallowIterator),
@@ -103,12 +98,6 @@
       TestUtils.checkEquals[Message](messageList.iterator, TestUtils.getMessageIterator(messageSet.iterator))
       //make sure ByteBufferMessageSet is re-iterable.
       TestUtils.checkEquals[Message](messageList.iterator, TestUtils.getMessageIterator(messageSet.iterator))
-<<<<<<< HEAD
-      //make sure the last offset after iteration is correct
-      assertEquals("offset of last message not expected", messageSet.last.offset, messageSet.serialized.limit)
-
-=======
->>>>>>> 602acaf4
       verifyShallowIterator(messageSet)
     }
 
@@ -125,12 +114,6 @@
       TestUtils.checkEquals[Message](messageList.iterator, TestUtils.getMessageIterator(mixedMessageSet.iterator))
       //make sure ByteBufferMessageSet is re-iterable.
       TestUtils.checkEquals[Message](messageList.iterator, TestUtils.getMessageIterator(mixedMessageSet.iterator))
-<<<<<<< HEAD
-      //make sure the last offset after iteration is correct
-      assertEquals("offset of last message not expected", mixedMessageSet.last.offset, mixedMessageSet.serialized.limit)
-
-=======
->>>>>>> 602acaf4
       //make sure shallow iterator is the same as deep iterator
       TestUtils.checkEquals[Message](TestUtils.getMessageIterator(mixedMessageSet.shallowIterator),
                                      TestUtils.getMessageIterator(mixedMessageSet.iterator))
@@ -149,12 +132,6 @@
       TestUtils.checkEquals[Message](messageList.iterator, TestUtils.getMessageIterator(mixedMessageSet.iterator))
       //make sure ByteBufferMessageSet is re-iterable.
       TestUtils.checkEquals[Message](messageList.iterator, TestUtils.getMessageIterator(mixedMessageSet.iterator))
-<<<<<<< HEAD
-      //make sure the last offset after iteration is correct
-      assertEquals("offset of last message not expected", mixedMessageSet.last.offset, mixedMessageSet.serialized.limit)
-
-      verifyShallowIterator(mixedMessageSet)
-=======
       verifyShallowIterator(mixedMessageSet)
     }
   }
@@ -183,21 +160,13 @@
     for(entry <- messages) {
       assertEquals("Unexpected offset in message set iterator", offset, entry.offset)
       offset += 1
->>>>>>> 602acaf4
     }
   }
 
   def verifyShallowIterator(messageSet: ByteBufferMessageSet) {
-<<<<<<< HEAD
-      //make sure the offsets returned by a shallow iterator is a subset of that of a deep iterator
-      val shallowOffsets = messageSet.shallowIterator.map(msgAndOff => msgAndOff.offset).toSet
-      val deepOffsets = messageSet.iterator.map(msgAndOff => msgAndOff.offset).toSet
-      assertTrue(shallowOffsets.subsetOf(deepOffsets))
-=======
     //make sure the offsets returned by a shallow iterator is a subset of that of a deep iterator
     val shallowOffsets = messageSet.shallowIterator.map(msgAndOff => msgAndOff.offset).toSet
     val deepOffsets = messageSet.iterator.map(msgAndOff => msgAndOff.offset).toSet
     assertTrue(shallowOffsets.subsetOf(deepOffsets))
->>>>>>> 602acaf4
   }
 }