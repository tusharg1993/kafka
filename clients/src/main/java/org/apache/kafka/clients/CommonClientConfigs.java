/*
 * Licensed to the Apache Software Foundation (ASF) under one or more
 * contributor license agreements. See the NOTICE file distributed with
 * this work for additional information regarding copyright ownership.
 * The ASF licenses this file to You under the Apache License, Version 2.0
 * (the "License"); you may not use this file except in compliance with
 * the License. You may obtain a copy of the License at
 *
 *    http://www.apache.org/licenses/LICENSE-2.0
 *
 * Unless required by applicable law or agreed to in writing, software
 * distributed under the License is distributed on an "AS IS" BASIS,
 * WITHOUT WARRANTIES OR CONDITIONS OF ANY KIND, either express or implied.
 * See the License for the specific language governing permissions and
 * limitations under the License.
 */
package org.apache.kafka.clients;

import org.apache.kafka.common.config.AbstractConfig;
import org.apache.kafka.common.security.auth.SecurityProtocol;
import org.apache.kafka.common.utils.Utils;
import org.slf4j.Logger;
import org.slf4j.LoggerFactory;

import java.util.HashMap;
import java.util.Map;

/**
 * Some configurations shared by both producer and consumer
 */
public class CommonClientConfigs {
    private static final Logger log = LoggerFactory.getLogger(CommonClientConfigs.class);

    /*
     * NOTE: DO NOT CHANGE EITHER CONFIG NAMES AS THESE ARE PART OF THE PUBLIC API AND CHANGE WILL BREAK USER CODE.
     */

    public static final String BOOTSTRAP_SERVERS_CONFIG = "bootstrap.servers";
    public static final String BOOTSTRAP_SERVERS_DOC = "A list of host/port pairs to use for establishing the initial connection to the Kafka cluster. The client will make use of all servers irrespective of which servers are specified here for bootstrapping&mdash;this list only impacts the initial hosts used to discover the full set of servers. This list should be in the form "
                                                       + "<code>host1:port1,host2:port2,...</code>. Since these servers are just used for the initial connection to "
                                                       + "discover the full cluster membership (which may change dynamically), this list need not contain the full set of "
                                                       + "servers (you may want more than one, though, in case a server is down).";

    public static final String METADATA_MAX_AGE_CONFIG = "metadata.max.age.ms";
    public static final String METADATA_MAX_AGE_DOC = "The period of time in milliseconds after which we force a refresh of metadata even if we haven't seen any partition leadership changes to proactively discover any new brokers or partitions.";

    public static final String METADATA_TOPIC_EXPIRY_MS_CONFIG = "metadata.topic.expiry.ms";
    public static final String METADATA_TOPIC_EXPIRY_MS_DOC = "The period of time in milliseconds before we expire topic from metadata cache";

    public static final String SEND_BUFFER_CONFIG = "send.buffer.bytes";
    public static final String SEND_BUFFER_DOC = "The size of the TCP send buffer (SO_SNDBUF) to use when sending data. If the value is -1, the OS default will be used.";

    public static final String RECEIVE_BUFFER_CONFIG = "receive.buffer.bytes";
    public static final String RECEIVE_BUFFER_DOC = "The size of the TCP receive buffer (SO_RCVBUF) to use when reading data. If the value is -1, the OS default will be used.";

    public static final String CLIENT_ID_CONFIG = "client.id";
    public static final String CLIENT_ID_DOC = "An id string to pass to the server when making requests. The purpose of this is to be able to track the source of requests beyond just ip/port by allowing a logical application name to be included in server-side request logging.";

    public static final String RECONNECT_BACKOFF_MS_CONFIG = "reconnect.backoff.ms";
    public static final String RECONNECT_BACKOFF_MS_DOC = "The base amount of time to wait before attempting to reconnect to a given host. This avoids repeatedly connecting to a host in a tight loop. This backoff applies to all connection attempts by the client to a broker.";

    public static final String RECONNECT_BACKOFF_MAX_MS_CONFIG = "reconnect.backoff.max.ms";
    public static final String RECONNECT_BACKOFF_MAX_MS_DOC = "The maximum amount of time in milliseconds to wait when reconnecting to a broker that has repeatedly failed to connect. If provided, the backoff per host will increase exponentially for each consecutive connection failure, up to this maximum. After calculating the backoff increase, 20% random jitter is added to avoid connection storms.";

    public static final String RETRIES_CONFIG = "retries";
    public static final String RETRIES_DOC = "Setting a value greater than zero will cause the client to resend any request that fails with a potentially transient error.";

    public static final String RETRY_BACKOFF_MS_CONFIG = "retry.backoff.ms";
    public static final String RETRY_BACKOFF_MS_DOC = "The amount of time to wait before attempting to retry a failed request to a given topic partition. This avoids repeatedly sending requests in a tight loop under some failure scenarios.";

    public static final String METRICS_SAMPLE_WINDOW_MS_CONFIG = "metrics.sample.window.ms";
    public static final String METRICS_SAMPLE_WINDOW_MS_DOC = "The window of time a metrics sample is computed over.";

    public static final String METRICS_NUM_SAMPLES_CONFIG = "metrics.num.samples";
    public static final String METRICS_NUM_SAMPLES_DOC = "The number of samples maintained to compute metrics.";

    public static final String METRICS_RECORDING_LEVEL_CONFIG = "metrics.recording.level";
    public static final String METRICS_RECORDING_LEVEL_DOC = "The highest recording level for metrics.";

    public static final String METRICS_REPLACE_ON_DUPLICATE_CONFIG = "metrics.replace.on.duplicate";
    public static final String METRICS_REPLACE_ON_DUPLICATE_DOC = "If set to true, then multiple sensors registering the same metric will not throw, but will instead log an error. This makes sensor registration errors non fatal.";


    public static final String METRIC_REPORTER_CLASSES_CONFIG = "metric.reporters";
    public static final String METRIC_REPORTER_CLASSES_DOC = "A list of classes to use as metrics reporters. Implementing the <code>org.apache.kafka.common.metrics.MetricsReporter</code> interface allows plugging in classes that will be notified of new metric creation. The JmxReporter is always included to register JMX statistics.";

    public static final String SECURITY_PROTOCOL_CONFIG = "security.protocol";
    public static final String SECURITY_PROTOCOL_DOC = "Protocol used to communicate with brokers. Valid values are: " +
        Utils.join(SecurityProtocol.names(), ", ") + ".";
    public static final String DEFAULT_SECURITY_PROTOCOL = "PLAINTEXT";

    public static final String CONNECTIONS_MAX_IDLE_MS_CONFIG = "connections.max.idle.ms";
    public static final String CONNECTIONS_MAX_IDLE_MS_DOC = "Close idle connections after the number of milliseconds specified by this config.";

    public static final String REQUEST_TIMEOUT_MS_CONFIG = "request.timeout.ms";
    public static final String REQUEST_TIMEOUT_MS_DOC = "The configuration controls the maximum amount of time the client will wait "
                                                         + "for the response of a request. If the response is not received before the timeout "
                                                         + "elapses the client will resend the request if necessary or fail the request if "
                                                         + "retries are exhausted.";

    public static final String ENABLE_STICKY_METADATA_FETCH_CONFIG = "enable.sticky.metadata.fetch";
    public static final String ENABLE_STICKY_METADATA_FETCH_DOC = "Fetch metadata from the least loaded broker if false. Otherwise fetch metadata "
                                                         + "from the same broker until it is disconnected.";

<<<<<<< HEAD
    public static final String POOL_CLASS_NAME_CONFIG = "pool.class.name";
    public static final String POOL_CLASS_NAME_DOC = "Memory pool class to pool the fetched data from broker. If not specified, uses MemoryPool.NONE.";

    public static final String POOL_INSTANCE_CONFIG = "pool.instance";
    public static final String POOL_INSTANCE_DOC =
        "A specific instance of MemoryPool to be used. Useful in cases where the MemoryPool is supposed to be"
            + "shared amongst various Kafka Consumers. Please specify pool.class.name as org.apache.kafka.common.memory.GlobalPoolDelegate in order for this to work.";
=======
    public static final String ENABLE_CLIENT_RESPONSE_LEAK_CHECK = "linkedin.enable.client.resonse.leakcheck";
    public static final String ENABLE_CLIENT_RESPONSE_LEAK_CHECK_DOC = "Use ClientResponse with finalize method to check the release of NetworkReceive buffer.";

>>>>>>> e33e0638
    /**
     * Postprocess the configuration so that exponential backoff is disabled when reconnect backoff
     * is explicitly configured but the maximum reconnect backoff is not explicitly configured.
     *
     * @param config                    The config object.
     * @param parsedValues              The parsedValues as provided to postProcessParsedConfig.
     *
     * @return                          The new values which have been set as described in postProcessParsedConfig.
     */
    public static Map<String, Object> postProcessReconnectBackoffConfigs(AbstractConfig config,
                                                    Map<String, Object> parsedValues) {
        HashMap<String, Object> rval = new HashMap<>();
        if ((!config.originals().containsKey(RECONNECT_BACKOFF_MAX_MS_CONFIG)) &&
                config.originals().containsKey(RECONNECT_BACKOFF_MS_CONFIG)) {
            log.debug("Disabling exponential reconnect backoff because " + RECONNECT_BACKOFF_MS_CONFIG +
                " is set, but " + RECONNECT_BACKOFF_MAX_MS_CONFIG + " is not.");
            rval.put(RECONNECT_BACKOFF_MAX_MS_CONFIG, parsedValues.get(RECONNECT_BACKOFF_MS_CONFIG));
        }
        return rval;
    }
}<|MERGE_RESOLUTION|>--- conflicted
+++ resolved
@@ -102,7 +102,6 @@
     public static final String ENABLE_STICKY_METADATA_FETCH_DOC = "Fetch metadata from the least loaded broker if false. Otherwise fetch metadata "
                                                          + "from the same broker until it is disconnected.";
 
-<<<<<<< HEAD
     public static final String POOL_CLASS_NAME_CONFIG = "pool.class.name";
     public static final String POOL_CLASS_NAME_DOC = "Memory pool class to pool the fetched data from broker. If not specified, uses MemoryPool.NONE.";
 
@@ -110,11 +109,10 @@
     public static final String POOL_INSTANCE_DOC =
         "A specific instance of MemoryPool to be used. Useful in cases where the MemoryPool is supposed to be"
             + "shared amongst various Kafka Consumers. Please specify pool.class.name as org.apache.kafka.common.memory.GlobalPoolDelegate in order for this to work.";
-=======
+
     public static final String ENABLE_CLIENT_RESPONSE_LEAK_CHECK = "linkedin.enable.client.resonse.leakcheck";
     public static final String ENABLE_CLIENT_RESPONSE_LEAK_CHECK_DOC = "Use ClientResponse with finalize method to check the release of NetworkReceive buffer.";
 
->>>>>>> e33e0638
     /**
      * Postprocess the configuration so that exponential backoff is disabled when reconnect backoff
      * is explicitly configured but the maximum reconnect backoff is not explicitly configured.
