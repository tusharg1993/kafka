/*
 * Licensed to the Apache Software Foundation (ASF) under one or more
 * contributor license agreements. See the NOTICE file distributed with
 * this work for additional information regarding copyright ownership.
 * The ASF licenses this file to You under the Apache License, Version 2.0
 * (the "License"); you may not use this file except in compliance with
 * the License. You may obtain a copy of the License at
 *
 *    http://www.apache.org/licenses/LICENSE-2.0
 *
 * Unless required by applicable law or agreed to in writing, software
 * distributed under the License is distributed on an "AS IS" BASIS,
 * WITHOUT WARRANTIES OR CONDITIONS OF ANY KIND, either express or implied.
 * See the License for the specific language governing permissions and
 * limitations under the License.
 */
package org.apache.kafka.clients.consumer;

import static org.apache.kafka.clients.consumer.internals.PartitionAssignorAdapter.getAssignorInstances;

import org.apache.kafka.clients.ApiVersions;
import org.apache.kafka.clients.ClientDnsLookup;
import org.apache.kafka.clients.ClientUtils;
import org.apache.kafka.clients.CommonClientConfigs;
import org.apache.kafka.clients.GroupRebalanceConfig;
import org.apache.kafka.clients.Metadata;
import org.apache.kafka.clients.NetworkClient;
import org.apache.kafka.clients.consumer.internals.ConsumerCoordinator;
import org.apache.kafka.clients.consumer.internals.ConsumerInterceptors;
import org.apache.kafka.clients.consumer.internals.ConsumerMetadata;
import org.apache.kafka.clients.consumer.internals.ConsumerNetworkClient;
import org.apache.kafka.clients.consumer.internals.Fetcher;
import org.apache.kafka.clients.consumer.internals.FetcherMetricsRegistry;
import org.apache.kafka.clients.consumer.internals.KafkaConsumerMetrics;
import org.apache.kafka.clients.consumer.internals.NoOpConsumerRebalanceListener;
import org.apache.kafka.clients.consumer.internals.SubscriptionState;
import org.apache.kafka.common.Cluster;
import org.apache.kafka.common.KafkaException;
import org.apache.kafka.common.Metric;
import org.apache.kafka.common.MetricName;
import org.apache.kafka.common.PartitionInfo;
import org.apache.kafka.common.TopicPartition;
import org.apache.kafka.common.errors.InterruptException;
import org.apache.kafka.common.errors.InvalidConfigurationException;
import org.apache.kafka.common.errors.InvalidGroupIdException;
import org.apache.kafka.common.errors.TimeoutException;
import org.apache.kafka.common.internals.ClusterResourceListeners;
import org.apache.kafka.common.metrics.JmxReporter;
import org.apache.kafka.common.metrics.MetricConfig;
import org.apache.kafka.common.metrics.Metrics;
import org.apache.kafka.common.metrics.MetricsReporter;
import org.apache.kafka.common.metrics.Sensor;
import org.apache.kafka.common.network.ChannelBuilder;
import org.apache.kafka.common.network.Selector;
import org.apache.kafka.common.requests.IsolationLevel;
import org.apache.kafka.common.requests.MetadataRequest;
import org.apache.kafka.common.serialization.Deserializer;
import org.apache.kafka.common.utils.AppInfoParser;
import org.apache.kafka.common.utils.LogContext;
import org.apache.kafka.common.utils.Time;
import org.apache.kafka.common.utils.Timer;
import org.apache.kafka.common.utils.Utils;
import org.slf4j.Logger;

import java.net.InetSocketAddress;
import java.time.Duration;
import java.util.Collection;
import java.util.Collections;
import java.util.ConcurrentModificationException;
import java.util.HashMap;
import java.util.HashSet;
import java.util.List;
import java.util.Locale;
import java.util.Map;
import java.util.Objects;
import java.util.Optional;
import java.util.Properties;
import java.util.Set;
import java.util.concurrent.TimeUnit;
import java.util.concurrent.atomic.AtomicInteger;
import java.util.concurrent.atomic.AtomicLong;
import java.util.concurrent.atomic.AtomicReference;
import java.util.regex.Pattern;

/**
 * A client that consumes records from a Kafka cluster.
 * <p>
 * This client transparently handles the failure of Kafka brokers, and transparently adapts as topic partitions
 * it fetches migrate within the cluster. This client also interacts with the broker to allow groups of
 * consumers to load balance consumption using <a href="#consumergroups">consumer groups</a>.
 * <p>
 * The consumer maintains TCP connections to the necessary brokers to fetch data.
 * Failure to close the consumer after use will leak these connections.
 * The consumer is not thread-safe. See <a href="#multithreaded">Multi-threaded Processing</a> for more details.
 *
 * <h3>Cross-Version Compatibility</h3>
 * This client can communicate with brokers that are version 0.10.0 or newer. Older or newer brokers may not support
 * certain features. For example, 0.10.0 brokers do not support offsetsForTimes, because this feature was added
 * in version 0.10.1. You will receive an {@link org.apache.kafka.common.errors.UnsupportedVersionException}
 * when invoking an API that is not available on the running broker version.
 * <p>
 *
 * <h3>Offsets and Consumer Position</h3>
 * Kafka maintains a numerical offset for each record in a partition. This offset acts as a unique identifier of
 * a record within that partition, and also denotes the position of the consumer in the partition. For example, a consumer
 * which is at position 5 has consumed records with offsets 0 through 4 and will next receive the record with offset 5. There
 * are actually two notions of position relevant to the user of the consumer:
 * <p>
 * The {@link #position(TopicPartition) position} of the consumer gives the offset of the next record that will be given
 * out. It will be one larger than the highest offset the consumer has seen in that partition. It automatically advances
 * every time the consumer receives messages in a call to {@link #poll(Duration)}.
 * <p>
 * The {@link #commitSync() committed position} is the last offset that has been stored securely. Should the
 * process fail and restart, this is the offset that the consumer will recover to. The consumer can either automatically commit
 * offsets periodically; or it can choose to control this committed position manually by calling one of the commit APIs
 * (e.g. {@link #commitSync() commitSync} and {@link #commitAsync(OffsetCommitCallback) commitAsync}).
 * <p>
 * This distinction gives the consumer control over when a record is considered consumed. It is discussed in further
 * detail below.
 *
 * <h3><a name="consumergroups">Consumer Groups and Topic Subscriptions</a></h3>
 *
 * Kafka uses the concept of <i>consumer groups</i> to allow a pool of processes to divide the work of consuming and
 * processing records. These processes can either be running on the same machine or they can be
 * distributed over many machines to provide scalability and fault tolerance for processing. All consumer instances
 * sharing the same {@code group.id} will be part of the same consumer group.
 * <p>
 * Each consumer in a group can dynamically set the list of topics it wants to subscribe to through one of the
 * {@link #subscribe(Collection, ConsumerRebalanceListener) subscribe} APIs. Kafka will deliver each message in the
 * subscribed topics to one process in each consumer group. This is achieved by balancing the partitions between all
 * members in the consumer group so that each partition is assigned to exactly one consumer in the group. So if there
 * is a topic with four partitions, and a consumer group with two processes, each process would consume from two partitions.
 * <p>
 * Membership in a consumer group is maintained dynamically: if a process fails, the partitions assigned to it will
 * be reassigned to other consumers in the same group. Similarly, if a new consumer joins the group, partitions will be moved
 * from existing consumers to the new one. This is known as <i>rebalancing</i> the group and is discussed in more
 * detail <a href="#failuredetection">below</a>. Group rebalancing is also used when new partitions are added
 * to one of the subscribed topics or when a new topic matching a {@link #subscribe(Pattern, ConsumerRebalanceListener) subscribed regex}
 * is created. The group will automatically detect the new partitions through periodic metadata refreshes and
 * assign them to members of the group.
 * <p>
 * Conceptually you can think of a consumer group as being a single logical subscriber that happens to be made up of
 * multiple processes. As a multi-subscriber system, Kafka naturally supports having any number of consumer groups for a
 * given topic without duplicating data (additional consumers are actually quite cheap).
 * <p>
 * This is a slight generalization of the functionality that is common in messaging systems. To get semantics similar to
 * a queue in a traditional messaging system all processes would be part of a single consumer group and hence record
 * delivery would be balanced over the group like with a queue. Unlike a traditional messaging system, though, you can
 * have multiple such groups. To get semantics similar to pub-sub in a traditional messaging system each process would
 * have its own consumer group, so each process would subscribe to all the records published to the topic.
 * <p>
 * In addition, when group reassignment happens automatically, consumers can be notified through a {@link ConsumerRebalanceListener},
 * which allows them to finish necessary application-level logic such as state cleanup, manual offset
 * commits, etc. See <a href="#rebalancecallback">Storing Offsets Outside Kafka</a> for more details.
 * <p>
 * It is also possible for the consumer to <a href="#manualassignment">manually assign</a> specific partitions
 * (similar to the older "simple" consumer) using {@link #assign(Collection)}. In this case, dynamic partition
 * assignment and consumer group coordination will be disabled.
 *
 * <h3><a name="failuredetection">Detecting Consumer Failures</a></h3>
 *
 * After subscribing to a set of topics, the consumer will automatically join the group when {@link #poll(Duration)} is
 * invoked. The poll API is designed to ensure consumer liveness. As long as you continue to call poll, the consumer
 * will stay in the group and continue to receive messages from the partitions it was assigned. Underneath the covers,
 * the consumer sends periodic heartbeats to the server. If the consumer crashes or is unable to send heartbeats for
 * a duration of {@code session.timeout.ms}, then the consumer will be considered dead and its partitions will
 * be reassigned.
 * <p>
 * It is also possible that the consumer could encounter a "livelock" situation where it is continuing
 * to send heartbeats, but no progress is being made. To prevent the consumer from holding onto its partitions
 * indefinitely in this case, we provide a liveness detection mechanism using the {@code max.poll.interval.ms}
 * setting. Basically if you don't call poll at least as frequently as the configured max interval,
 * then the client will proactively leave the group so that another consumer can take over its partitions. When this happens,
 * you may see an offset commit failure (as indicated by a {@link CommitFailedException} thrown from a call to {@link #commitSync()}).
 * This is a safety mechanism which guarantees that only active members of the group are able to commit offsets.
 * So to stay in the group, you must continue to call poll.
 * <p>
 * The consumer provides two configuration settings to control the behavior of the poll loop:
 * <ol>
 *     <li><code>max.poll.interval.ms</code>: By increasing the interval between expected polls, you can give
 *     the consumer more time to handle a batch of records returned from {@link #poll(Duration)}. The drawback
 *     is that increasing this value may delay a group rebalance since the consumer will only join the rebalance
 *     inside the call to poll. You can use this setting to bound the time to finish a rebalance, but
 *     you risk slower progress if the consumer cannot actually call {@link #poll(Duration) poll} often enough.</li>
 *     <li><code>max.poll.records</code>: Use this setting to limit the total records returned from a single
 *     call to poll. This can make it easier to predict the maximum that must be handled within each poll
 *     interval. By tuning this value, you may be able to reduce the poll interval, which will reduce the
 *     impact of group rebalancing.</li>
 * </ol>
 * <p>
 * For use cases where message processing time varies unpredictably, neither of these options may be sufficient.
 * The recommended way to handle these cases is to move message processing to another thread, which allows
 * the consumer to continue calling {@link #poll(Duration) poll} while the processor is still working.
 * Some care must be taken to ensure that committed offsets do not get ahead of the actual position.
 * Typically, you must disable automatic commits and manually commit processed offsets for records only after the
 * thread has finished handling them (depending on the delivery semantics you need).
 * Note also that you will need to {@link #pause(Collection) pause} the partition so that no new records are received
 * from poll until after thread has finished handling those previously returned.
 *
 * <h3>Usage Examples</h3>
 * The consumer APIs offer flexibility to cover a variety of consumption use cases. Here are some examples to
 * demonstrate how to use them.
 *
 * <h4>Automatic Offset Committing</h4>
 * This example demonstrates a simple usage of Kafka's consumer api that relies on automatic offset committing.
 * <p>
 * <pre>
 *     Properties props = new Properties();
 *     props.setProperty(&quot;bootstrap.servers&quot;, &quot;localhost:9092&quot;);
 *     props.setProperty(&quot;group.id&quot;, &quot;test&quot;);
 *     props.setProperty(&quot;enable.auto.commit&quot;, &quot;true&quot;);
 *     props.setProperty(&quot;auto.commit.interval.ms&quot;, &quot;1000&quot;);
 *     props.setProperty(&quot;key.deserializer&quot;, &quot;org.apache.kafka.common.serialization.StringDeserializer&quot;);
 *     props.setProperty(&quot;value.deserializer&quot;, &quot;org.apache.kafka.common.serialization.StringDeserializer&quot;);
 *     KafkaConsumer&lt;String, String&gt; consumer = new KafkaConsumer&lt;&gt;(props);
 *     consumer.subscribe(Arrays.asList(&quot;foo&quot;, &quot;bar&quot;));
 *     while (true) {
 *         ConsumerRecords&lt;String, String&gt; records = consumer.poll(Duration.ofMillis(100));
 *         for (ConsumerRecord&lt;String, String&gt; record : records)
 *             System.out.printf(&quot;offset = %d, key = %s, value = %s%n&quot;, record.offset(), record.key(), record.value());
 *     }
 * </pre>
 *
 * The connection to the cluster is bootstrapped by specifying a list of one or more brokers to contact using the
 * configuration {@code >bootstrap.servers}. This list is just used to discover the rest of the brokers in the
 * cluster and need not be an exhaustive list of servers in the cluster (though you may want to specify more than one in
 * case there are servers down when the client is connecting).
 * <p>
 * Setting {@code enable.auto.commit} means that offsets are committed automatically with a frequency controlled by
 * the config {@code auto.commit.interval.ms}.
 * <p>
 * In this example the consumer is subscribing to the topics <i>foo</i> and <i>bar</i> as part of a group of consumers
 * called <i>test</i> as configured with {@code group.id}.
 * <p>
 * The deserializer settings specify how to turn bytes into objects. For example, by specifying string deserializers, we
 * are saying that our record's key and value will just be simple strings.
 *
 * <h4>Manual Offset Control</h4>
 *
 * Instead of relying on the consumer to periodically commit consumed offsets, users can also control when records
 * should be considered as consumed and hence commit their offsets. This is useful when the consumption of the messages
 * is coupled with some processing logic and hence a message should not be considered as consumed until it is completed processing.

 * <p>
 * <pre>
 *     Properties props = new Properties();
 *     props.setProperty(&quot;bootstrap.servers&quot;, &quot;localhost:9092&quot;);
 *     props.setProperty(&quot;group.id&quot;, &quot;test&quot;);
 *     props.setProperty(&quot;enable.auto.commit&quot;, &quot;false&quot;);
 *     props.setProperty(&quot;key.deserializer&quot;, &quot;org.apache.kafka.common.serialization.StringDeserializer&quot;);
 *     props.setProperty(&quot;value.deserializer&quot;, &quot;org.apache.kafka.common.serialization.StringDeserializer&quot;);
 *     KafkaConsumer&lt;String, String&gt; consumer = new KafkaConsumer&lt;&gt;(props);
 *     consumer.subscribe(Arrays.asList(&quot;foo&quot;, &quot;bar&quot;));
 *     final int minBatchSize = 200;
 *     List&lt;ConsumerRecord&lt;String, String&gt;&gt; buffer = new ArrayList&lt;&gt;();
 *     while (true) {
 *         ConsumerRecords&lt;String, String&gt; records = consumer.poll(Duration.ofMillis(100));
 *         for (ConsumerRecord&lt;String, String&gt; record : records) {
 *             buffer.add(record);
 *         }
 *         if (buffer.size() &gt;= minBatchSize) {
 *             insertIntoDb(buffer);
 *             consumer.commitSync();
 *             buffer.clear();
 *         }
 *     }
 * </pre>
 *
 * In this example we will consume a batch of records and batch them up in memory. When we have enough records
 * batched, we will insert them into a database. If we allowed offsets to auto commit as in the previous example, records
 * would be considered consumed after they were returned to the user in {@link #poll(Duration) poll}. It would then be
 * possible
 * for our process to fail after batching the records, but before they had been inserted into the database.
 * <p>
 * To avoid this, we will manually commit the offsets only after the corresponding records have been inserted into the
 * database. This gives us exact control of when a record is considered consumed. This raises the opposite possibility:
 * the process could fail in the interval after the insert into the database but before the commit (even though this
 * would likely just be a few milliseconds, it is a possibility). In this case the process that took over consumption
 * would consume from last committed offset and would repeat the insert of the last batch of data. Used in this way
 * Kafka provides what is often called "at-least-once" delivery guarantees, as each record will likely be delivered one
 * time but in failure cases could be duplicated.
 * <p>
 * <b>Note: Using automatic offset commits can also give you "at-least-once" delivery, but the requirement is that
 * you must consume all data returned from each call to {@link #poll(Duration)} before any subsequent calls, or before
 * {@link #close() closing} the consumer. If you fail to do either of these, it is possible for the committed offset
 * to get ahead of the consumed position, which results in missing records. The advantage of using manual offset
 * control is that you have direct control over when a record is considered "consumed."</b>
 * <p>
 * The above example uses {@link #commitSync() commitSync} to mark all received records as committed. In some cases
 * you may wish to have even finer control over which records have been committed by specifying an offset explicitly.
 * In the example below we commit offset after we finish handling the records in each partition.
 * <p>
 * <pre>
 *     try {
 *         while(running) {
 *             ConsumerRecords&lt;String, String&gt; records = consumer.poll(Duration.ofMillis(Long.MAX_VALUE));
 *             for (TopicPartition partition : records.partitions()) {
 *                 List&lt;ConsumerRecord&lt;String, String&gt;&gt; partitionRecords = records.records(partition);
 *                 for (ConsumerRecord&lt;String, String&gt; record : partitionRecords) {
 *                     System.out.println(record.offset() + &quot;: &quot; + record.value());
 *                 }
 *                 long lastOffset = partitionRecords.get(partitionRecords.size() - 1).offset();
 *                 consumer.commitSync(Collections.singletonMap(partition, new OffsetAndMetadata(lastOffset + 1)));
 *             }
 *         }
 *     } finally {
 *       consumer.close();
 *     }
 * </pre>
 *
 * <b>Note: The committed offset should always be the offset of the next message that your application will read.</b>
 * Thus, when calling {@link #commitSync(Map) commitSync(offsets)} you should add one to the offset of the last message processed.
 *
 * <h4><a name="manualassignment">Manual Partition Assignment</a></h4>
 *
 * In the previous examples, we subscribed to the topics we were interested in and let Kafka dynamically assign a
 * fair share of the partitions for those topics based on the active consumers in the group. However, in
 * some cases you may need finer control over the specific partitions that are assigned. For example:
 * <p>
 * <ul>
 * <li>If the process is maintaining some kind of local state associated with that partition (like a
 * local on-disk key-value store), then it should only get records for the partition it is maintaining on disk.
 * <li>If the process itself is highly available and will be restarted if it fails (perhaps using a
 * cluster management framework like YARN, Mesos, or AWS facilities, or as part of a stream processing framework). In
 * this case there is no need for Kafka to detect the failure and reassign the partition since the consuming process
 * will be restarted on another machine.
 * </ul>
 * <p>
 * To use this mode, instead of subscribing to the topic using {@link #subscribe(Collection) subscribe}, you just call
 * {@link #assign(Collection)} with the full list of partitions that you want to consume.
 *
 * <pre>
 *     String topic = &quot;foo&quot;;
 *     TopicPartition partition0 = new TopicPartition(topic, 0);
 *     TopicPartition partition1 = new TopicPartition(topic, 1);
 *     consumer.assign(Arrays.asList(partition0, partition1));
 * </pre>
 *
 * Once assigned, you can call {@link #poll(Duration) poll} in a loop, just as in the preceding examples to consume
 * records. The group that the consumer specifies is still used for committing offsets, but now the set of partitions
 * will only change with another call to {@link #assign(Collection) assign}. Manual partition assignment does
 * not use group coordination, so consumer failures will not cause assigned partitions to be rebalanced. Each consumer
 * acts independently even if it shares a groupId with another consumer. To avoid offset commit conflicts, you should
 * usually ensure that the groupId is unique for each consumer instance.
 * <p>
 * Note that it isn't possible to mix manual partition assignment (i.e. using {@link #assign(Collection) assign})
 * with dynamic partition assignment through topic subscription (i.e. using {@link #subscribe(Collection) subscribe}).
 *
 * <h4><a name="rebalancecallback">Storing Offsets Outside Kafka</h4>
 *
 * The consumer application need not use Kafka's built-in offset storage, it can store offsets in a store of its own
 * choosing. The primary use case for this is allowing the application to store both the offset and the results of the
 * consumption in the same system in a way that both the results and offsets are stored atomically. This is not always
 * possible, but when it is it will make the consumption fully atomic and give "exactly once" semantics that are
 * stronger than the default "at-least once" semantics you get with Kafka's offset commit functionality.
 * <p>
 * Here are a couple of examples of this type of usage:
 * <ul>
 * <li>If the results of the consumption are being stored in a relational database, storing the offset in the database
 * as well can allow committing both the results and offset in a single transaction. Thus either the transaction will
 * succeed and the offset will be updated based on what was consumed or the result will not be stored and the offset
 * won't be updated.
 * <li>If the results are being stored in a local store it may be possible to store the offset there as well. For
 * example a search index could be built by subscribing to a particular partition and storing both the offset and the
 * indexed data together. If this is done in a way that is atomic, it is often possible to have it be the case that even
 * if a crash occurs that causes unsync'd data to be lost, whatever is left has the corresponding offset stored as well.
 * This means that in this case the indexing process that comes back having lost recent updates just resumes indexing
 * from what it has ensuring that no updates are lost.
 * </ul>
 * <p>
 * Each record comes with its own offset, so to manage your own offset you just need to do the following:
 *
 * <ul>
 * <li>Configure <code>enable.auto.commit=false</code>
 * <li>Use the offset provided with each {@link ConsumerRecord} to save your position.
 * <li>On restart restore the position of the consumer using {@link #seek(TopicPartition, long)}.
 * </ul>
 *
 * <p>
 * This type of usage is simplest when the partition assignment is also done manually (this would be likely in the
 * search index use case described above). If the partition assignment is done automatically special care is
 * needed to handle the case where partition assignments change. This can be done by providing a
 * {@link ConsumerRebalanceListener} instance in the call to {@link #subscribe(Collection, ConsumerRebalanceListener)}
 * and {@link #subscribe(Pattern, ConsumerRebalanceListener)}.
 * For example, when partitions are taken from a consumer the consumer will want to commit its offset for those partitions by
 * implementing {@link ConsumerRebalanceListener#onPartitionsRevoked(Collection)}. When partitions are assigned to a
 * consumer, the consumer will want to look up the offset for those new partitions and correctly initialize the consumer
 * to that position by implementing {@link ConsumerRebalanceListener#onPartitionsAssigned(Collection)}.
 * <p>
 * Another common use for {@link ConsumerRebalanceListener} is to flush any caches the application maintains for
 * partitions that are moved elsewhere.
 *
 * <h4>Controlling The Consumer's Position</h4>
 *
 * In most use cases the consumer will simply consume records from beginning to end, periodically committing its
 * position (either automatically or manually). However Kafka allows the consumer to manually control its position,
 * moving forward or backwards in a partition at will. This means a consumer can re-consume older records, or skip to
 * the most recent records without actually consuming the intermediate records.
 * <p>
 * There are several instances where manually controlling the consumer's position can be useful.
 * <p>
 * One case is for time-sensitive record processing it may make sense for a consumer that falls far enough behind to not
 * attempt to catch up processing all records, but rather just skip to the most recent records.
 * <p>
 * Another use case is for a system that maintains local state as described in the previous section. In such a system
 * the consumer will want to initialize its position on start-up to whatever is contained in the local store. Likewise
 * if the local state is destroyed (say because the disk is lost) the state may be recreated on a new machine by
 * re-consuming all the data and recreating the state (assuming that Kafka is retaining sufficient history).
 * <p>
 * Kafka allows specifying the position using {@link #seek(TopicPartition, long)} to specify the new position. Special
 * methods for seeking to the earliest and latest offset the server maintains are also available (
 * {@link #seekToBeginning(Collection)} and {@link #seekToEnd(Collection)} respectively).
 *
 * <h4>Consumption Flow Control</h4>
 *
 * If a consumer is assigned multiple partitions to fetch data from, it will try to consume from all of them at the same time,
 * effectively giving these partitions the same priority for consumption. However in some cases consumers may want to
 * first focus on fetching from some subset of the assigned partitions at full speed, and only start fetching other partitions
 * when these partitions have few or no data to consume.
 *
 * <p>
 * One of such cases is stream processing, where processor fetches from two topics and performs the join on these two streams.
 * When one of the topics is long lagging behind the other, the processor would like to pause fetching from the ahead topic
 * in order to get the lagging stream to catch up. Another example is bootstraping upon consumer starting up where there are
 * a lot of history data to catch up, the applications usually want to get the latest data on some of the topics before consider
 * fetching other topics.
 *
 * <p>
 * Kafka supports dynamic controlling of consumption flows by using {@link #pause(Collection)} and {@link #resume(Collection)}
 * to pause the consumption on the specified assigned partitions and resume the consumption
 * on the specified paused partitions respectively in the future {@link #poll(Duration)} calls.
 *
 * <h3>Reading Transactional Messages</h3>
 *
 * <p>
 * Transactions were introduced in Kafka 0.11.0 wherein applications can write to multiple topics and partitions atomically.
 * In order for this to work, consumers reading from these partitions should be configured to only read committed data.
 * This can be achieved by setting the {@code isolation.level=read_committed} in the consumer's configuration.
 *
 * <p>
 * In <code>read_committed</code> mode, the consumer will read only those transactional messages which have been
 * successfully committed. It will continue to read non-transactional messages as before. There is no client-side
 * buffering in <code>read_committed</code> mode. Instead, the end offset of a partition for a <code>read_committed</code>
 * consumer would be the offset of the first message in the partition belonging to an open transaction. This offset
 * is known as the 'Last Stable Offset'(LSO).</p>
 *
 * <p>
 * A {@code read_committed} consumer will only read up to the LSO and filter out any transactional
 * messages which have been aborted. The LSO also affects the behavior of {@link #seekToEnd(Collection)} and
 * {@link #endOffsets(Collection)} for {@code read_committed} consumers, details of which are in each method's documentation.
 * Finally, the fetch lag metrics are also adjusted to be relative to the LSO for {@code read_committed} consumers.
 *
 * <p>
 * Partitions with transactional messages will include commit or abort markers which indicate the result of a transaction.
 * There markers are not returned to applications, yet have an offset in the log. As a result, applications reading from
 * topics with transactional messages will see gaps in the consumed offsets. These missing messages would be the transaction
 * markers, and they are filtered out for consumers in both isolation levels. Additionally, applications using
 * {@code read_committed} consumers may also see gaps due to aborted transactions, since those messages would not
 * be returned by the consumer and yet would have valid offsets.
 *
 * <h3><a name="multithreaded">Multi-threaded Processing</a></h3>
 *
 * The Kafka consumer is NOT thread-safe. All network I/O happens in the thread of the application
 * making the call. It is the responsibility of the user to ensure that multi-threaded access
 * is properly synchronized. Un-synchronized access will result in {@link ConcurrentModificationException}.
 *
 * <p>
 * The only exception to this rule is {@link #wakeup()}, which can safely be used from an external thread to
 * interrupt an active operation. In this case, a {@link org.apache.kafka.common.errors.WakeupException} will be
 * thrown from the thread blocking on the operation. This can be used to shutdown the consumer from another thread.
 * The following snippet shows the typical pattern:
 *
 * <pre>
 * public class KafkaConsumerRunner implements Runnable {
 *     private final AtomicBoolean closed = new AtomicBoolean(false);
 *     private final KafkaConsumer consumer;
 *
 *     public KafkaConsumerRunner(KafkaConsumer consumer) {
 *       this.consumer = consumer;
 *     }
 *
 *     public void run() {
 *         try {
 *             consumer.subscribe(Arrays.asList("topic"));
 *             while (!closed.get()) {
 *                 ConsumerRecords records = consumer.poll(Duration.ofMillis(10000));
 *                 // Handle new records
 *             }
 *         } catch (WakeupException e) {
 *             // Ignore exception if closing
 *             if (!closed.get()) throw e;
 *         } finally {
 *             consumer.close();
 *         }
 *     }
 *
 *     // Shutdown hook which can be called from a separate thread
 *     public void shutdown() {
 *         closed.set(true);
 *         consumer.wakeup();
 *     }
 * }
 * </pre>
 *
 * Then in a separate thread, the consumer can be shutdown by setting the closed flag and waking up the consumer.
 *
 * <p>
 * <pre>
 *     closed.set(true);
 *     consumer.wakeup();
 * </pre>
 *
 * <p>
 * Note that while it is possible to use thread interrupts instead of {@link #wakeup()} to abort a blocking operation
 * (in which case, {@link InterruptException} will be raised), we discourage their use since they may cause a clean
 * shutdown of the consumer to be aborted. Interrupts are mainly supported for those cases where using {@link #wakeup()}
 * is impossible, e.g. when a consumer thread is managed by code that is unaware of the Kafka client.
 *
 * <p>
 * We have intentionally avoided implementing a particular threading model for processing. This leaves several
 * options for implementing multi-threaded processing of records.
 *
 * <h4>1. One Consumer Per Thread</h4>
 *
 * A simple option is to give each thread its own consumer instance. Here are the pros and cons of this approach:
 * <ul>
 * <li><b>PRO</b>: It is the easiest to implement
 * <li><b>PRO</b>: It is often the fastest as no inter-thread co-ordination is needed
 * <li><b>PRO</b>: It makes in-order processing on a per-partition basis very easy to implement (each thread just
 * processes messages in the order it receives them).
 * <li><b>CON</b>: More consumers means more TCP connections to the cluster (one per thread). In general Kafka handles
 * connections very efficiently so this is generally a small cost.
 * <li><b>CON</b>: Multiple consumers means more requests being sent to the server and slightly less batching of data
 * which can cause some drop in I/O throughput.
 * <li><b>CON</b>: The number of total threads across all processes will be limited by the total number of partitions.
 * </ul>
 *
 * <h4>2. Decouple Consumption and Processing</h4>
 *
 * Another alternative is to have one or more consumer threads that do all data consumption and hands off
 * {@link ConsumerRecords} instances to a blocking queue consumed by a pool of processor threads that actually handle
 * the record processing.
 *
 * This option likewise has pros and cons:
 * <ul>
 * <li><b>PRO</b>: This option allows independently scaling the number of consumers and processors. This makes it
 * possible to have a single consumer that feeds many processor threads, avoiding any limitation on partitions.
 * <li><b>CON</b>: Guaranteeing order across the processors requires particular care as the threads will execute
 * independently an earlier chunk of data may actually be processed after a later chunk of data just due to the luck of
 * thread execution timing. For processing that has no ordering requirements this is not a problem.
 * <li><b>CON</b>: Manually committing the position becomes harder as it requires that all threads co-ordinate to ensure
 * that processing is complete for that partition.
 * </ul>
 *
 * There are many possible variations on this approach. For example each processor thread can have its own queue, and
 * the consumer threads can hash into these queues using the TopicPartition to ensure in-order consumption and simplify
 * commit.
 */
public class KafkaConsumer<K, V> implements Consumer<K, V> {

    private static final String CLIENT_ID_METRIC_TAG = "client-id";
    private static final long NO_CURRENT_THREAD = -1L;
    private static final AtomicInteger CONSUMER_CLIENT_ID_SEQUENCE = new AtomicInteger(1);
    private static final String JMX_PREFIX = "kafka.consumer";
    static final long DEFAULT_CLOSE_TIMEOUT_MS = 30 * 1000;

    // Visible for testing
    final Metrics metrics;
    final KafkaConsumerMetrics kafkaConsumerMetrics;

    private final Logger log;
    private final String clientId;
    private String groupId;
    private final ConsumerCoordinator coordinator;
    private final Deserializer<K> keyDeserializer;
    private final Deserializer<V> valueDeserializer;
    private final Fetcher<K, V> fetcher;
    private final ConsumerInterceptors<K, V> interceptors;

    private final Time time;
    private final ConsumerNetworkClient client;
    private final SubscriptionState subscriptions;
    private final ConsumerMetadata metadata;
    private final long retryBackoffMs;
    private final long requestTimeoutMs;
    private final int defaultApiTimeoutMs;
    private volatile boolean closed = false;
    private List<ConsumerPartitionAssignor> assignors;

    // currentThread holds the threadId of the current thread accessing KafkaConsumer
    // and is used to prevent multi-threaded access
    private final AtomicLong currentThread = new AtomicLong(NO_CURRENT_THREAD);
    // refcount is used to allow reentrant access by the thread who has acquired currentThread
    private final AtomicInteger refcount = new AtomicInteger(0);

    // to keep from repeatedly scanning subscriptions in poll(), cache the result during metadata updates
    private boolean cachedSubscriptionHashAllFetchPositions;

    /**
     * A consumer is instantiated by providing a set of key-value pairs as configuration. Valid configuration strings
     * are documented <a href="http://kafka.apache.org/documentation.html#consumerconfigs" >here</a>. Values can be
     * either strings or objects of the appropriate type (for example a numeric configuration would accept either the
     * string "42" or the integer 42).
     * <p>
     * Valid configuration strings are documented at {@link ConsumerConfig}.
     * <p>
     * Note: after creating a {@code KafkaConsumer} you must always {@link #close()} it to avoid resource leaks.
     *
     * @param configs The consumer configs
     */
    public KafkaConsumer(Map<String, Object> configs) {
        this(configs, null, null);
    }

    /**
     * A consumer is instantiated by providing a set of key-value pairs as configuration, and a key and a value {@link Deserializer}.
     * <p>
     * Valid configuration strings are documented at {@link ConsumerConfig}.
     * <p>
     * Note: after creating a {@code KafkaConsumer} you must always {@link #close()} it to avoid resource leaks.
     *
     * @param configs The consumer configs
     * @param keyDeserializer The deserializer for key that implements {@link Deserializer}. The configure() method
     *            won't be called in the consumer when the deserializer is passed in directly.
     * @param valueDeserializer The deserializer for value that implements {@link Deserializer}. The configure() method
     *            won't be called in the consumer when the deserializer is passed in directly.
     */
    public KafkaConsumer(Map<String, Object> configs,
                         Deserializer<K> keyDeserializer,
                         Deserializer<V> valueDeserializer) {
        this(new ConsumerConfig(ConsumerConfig.addDeserializerToConfig(configs, keyDeserializer, valueDeserializer)),
            keyDeserializer,
            valueDeserializer);
    }

    /**
     * A consumer is instantiated by providing a {@link java.util.Properties} object as configuration.
     * <p>
     * Valid configuration strings are documented at {@link ConsumerConfig}.
     * <p>
     * Note: after creating a {@code KafkaConsumer} you must always {@link #close()} it to avoid resource leaks.
     *
     * @param properties The consumer configuration properties
     */
    public KafkaConsumer(Properties properties) {
        this(properties, null, null);
    }

    /**
     * A consumer is instantiated by providing a {@link java.util.Properties} object as configuration, and a
     * key and a value {@link Deserializer}.
     * <p>
     * Valid configuration strings are documented at {@link ConsumerConfig}.
     * <p>
     * Note: after creating a {@code KafkaConsumer} you must always {@link #close()} it to avoid resource leaks.
     *
     * @param properties The consumer configuration properties
     * @param keyDeserializer The deserializer for key that implements {@link Deserializer}. The configure() method
     *            won't be called in the consumer when the deserializer is passed in directly.
     * @param valueDeserializer The deserializer for value that implements {@link Deserializer}. The configure() method
     *            won't be called in the consumer when the deserializer is passed in directly.
     */
    public KafkaConsumer(Properties properties,
                         Deserializer<K> keyDeserializer,
                         Deserializer<V> valueDeserializer) {
        this(new ConsumerConfig(ConsumerConfig.addDeserializerToConfig(properties, keyDeserializer, valueDeserializer)),
             keyDeserializer, valueDeserializer);
    }

    @SuppressWarnings("unchecked")
    private KafkaConsumer(ConsumerConfig config, Deserializer<K> keyDeserializer, Deserializer<V> valueDeserializer) {
        try {
            GroupRebalanceConfig groupRebalanceConfig = new GroupRebalanceConfig(config,
                    GroupRebalanceConfig.ProtocolType.CONSUMER);

            this.groupId = groupRebalanceConfig.groupId;
            this.clientId = buildClientId(config.getString(CommonClientConfigs.CLIENT_ID_CONFIG), groupRebalanceConfig);

            LogContext logContext;

            // If group.instance.id is set, we will append it to the log context.
            if (groupRebalanceConfig.groupInstanceId.isPresent()) {
                logContext = new LogContext("[Consumer instanceId=" + groupRebalanceConfig.groupInstanceId.get() +
                        ", clientId=" + clientId + ", groupId=" + groupId + "] ");
            } else {
                logContext = new LogContext("[Consumer clientId=" + clientId + ", groupId=" + groupId + "] ");
            }

            this.log = logContext.logger(getClass());
            boolean enableAutoCommit = config.getBoolean(ConsumerConfig.ENABLE_AUTO_COMMIT_CONFIG);
            if (groupId == null) { // overwrite in case of default group id where the config is not explicitly provided
                if (!config.originals().containsKey(ConsumerConfig.ENABLE_AUTO_COMMIT_CONFIG))
                    enableAutoCommit = false;
                else if (enableAutoCommit)
                    throw new InvalidConfigurationException(ConsumerConfig.ENABLE_AUTO_COMMIT_CONFIG + " cannot be set to true when default group id (null) is used.");
            } else if (groupId.isEmpty())
                log.warn("Support for using the empty group id by consumers is deprecated and will be removed in the next major release.");

            log.debug("Initializing the Kafka consumer");
            this.requestTimeoutMs = config.getInt(ConsumerConfig.REQUEST_TIMEOUT_MS_CONFIG);
            this.defaultApiTimeoutMs = config.getInt(ConsumerConfig.DEFAULT_API_TIMEOUT_MS_CONFIG);
            this.time = Time.SYSTEM;
            this.metrics = buildMetrics(config, time, clientId);
            this.metrics.setReplaceOnDuplicateMetric(config.getBoolean(ConsumerConfig.METRIC_REPLACE_ON_DUPLICATE_CONFIG));
            this.retryBackoffMs = config.getLong(ConsumerConfig.RETRY_BACKOFF_MS_CONFIG);

            // load interceptors and make sure they get clientId
            Map<String, Object> userProvidedConfigs = config.originals();
            userProvidedConfigs.put(ConsumerConfig.CLIENT_ID_CONFIG, clientId);
            List<ConsumerInterceptor<K, V>> interceptorList = (List) (new ConsumerConfig(userProvidedConfigs, false)).getConfiguredInstances(ConsumerConfig.INTERCEPTOR_CLASSES_CONFIG,
                    ConsumerInterceptor.class);
            this.interceptors = new ConsumerInterceptors<>(interceptorList);
            if (keyDeserializer == null) {
                this.keyDeserializer = config.getConfiguredInstance(ConsumerConfig.KEY_DESERIALIZER_CLASS_CONFIG, Deserializer.class);
                this.keyDeserializer.configure(config.originals(), true);
            } else {
                config.ignore(ConsumerConfig.KEY_DESERIALIZER_CLASS_CONFIG);
                this.keyDeserializer = keyDeserializer;
            }
            if (valueDeserializer == null) {
                this.valueDeserializer = config.getConfiguredInstance(ConsumerConfig.VALUE_DESERIALIZER_CLASS_CONFIG, Deserializer.class);
                this.valueDeserializer.configure(config.originals(), false);
            } else {
                config.ignore(ConsumerConfig.VALUE_DESERIALIZER_CLASS_CONFIG);
                this.valueDeserializer = valueDeserializer;
            }
            OffsetResetStrategy offsetResetStrategy = OffsetResetStrategy.valueOf(config.getString(ConsumerConfig.AUTO_OFFSET_RESET_CONFIG).toUpperCase(Locale.ROOT));
            this.subscriptions = new SubscriptionState(logContext, offsetResetStrategy);
            ClusterResourceListeners clusterResourceListeners = configureClusterResourceListeners(keyDeserializer,
                    valueDeserializer, metrics.reporters(), interceptorList);
            this.metadata = new ConsumerMetadata(retryBackoffMs,
                    config.getLong(ConsumerConfig.METADATA_MAX_AGE_CONFIG),
                    !config.getBoolean(ConsumerConfig.EXCLUDE_INTERNAL_TOPICS_CONFIG),
                    config.getBoolean(ConsumerConfig.ALLOW_AUTO_CREATE_TOPICS_CONFIG),
                    subscriptions, logContext, clusterResourceListeners);
            List<InetSocketAddress> addresses = ClientUtils.parseAndValidateAddresses(
                    config.getList(ConsumerConfig.BOOTSTRAP_SERVERS_CONFIG), config.getString(ConsumerConfig.CLIENT_DNS_LOOKUP_CONFIG));
            this.metadata.bootstrap(addresses);
            String metricGrpPrefix = "consumer";

            FetcherMetricsRegistry metricsRegistry = new FetcherMetricsRegistry(Collections.singleton(CLIENT_ID_METRIC_TAG), metricGrpPrefix);
            ChannelBuilder channelBuilder = ClientUtils.createChannelBuilder(config, time);
            IsolationLevel isolationLevel = IsolationLevel.valueOf(
                    config.getString(ConsumerConfig.ISOLATION_LEVEL_CONFIG).toUpperCase(Locale.ROOT));
            Sensor throttleTimeSensor = Fetcher.throttleTimeSensor(metrics, metricsRegistry);
            int heartbeatIntervalMs = config.getInt(ConsumerConfig.HEARTBEAT_INTERVAL_MS_CONFIG);

            ApiVersions apiVersions = new ApiVersions();
            NetworkClient netClient = new NetworkClient(
                    new Selector(config.getLong(ConsumerConfig.CONNECTIONS_MAX_IDLE_MS_CONFIG), metrics, time, metricGrpPrefix, channelBuilder, logContext),
                    this.metadata,
                    clientId,
                    100, // a fixed large enough value will suffice for max in-flight requests
                    config.getLong(ConsumerConfig.RECONNECT_BACKOFF_MS_CONFIG),
                    config.getLong(ConsumerConfig.RECONNECT_BACKOFF_MAX_MS_CONFIG),
                    config.getInt(ConsumerConfig.SEND_BUFFER_CONFIG),
                    config.getInt(ConsumerConfig.RECEIVE_BUFFER_CONFIG),
                    config.getInt(ConsumerConfig.REQUEST_TIMEOUT_MS_CONFIG),
                    ClientDnsLookup.forConfig(config.getString(ConsumerConfig.CLIENT_DNS_LOOKUP_CONFIG)),
                    time,
                    true,
                    apiVersions,
                    throttleTimeSensor,
<<<<<<< HEAD
                    logContext,
                    config.getString(ConsumerConfig.LI_CLIENT_SOFTWARE_NAME_AND_COMMIT_CONFIG));
            netClient.setEnableStickyMetadataFetch(config.getBoolean(CommonClientConfigs.ENABLE_STICKY_METADATA_FETCH_CONFIG));
=======
                    logContext);
>>>>>>> 97c77465
            this.client = new ConsumerNetworkClient(
                    logContext,
                    netClient,
                    metadata,
                    time,
                    retryBackoffMs,
                    config.getInt(ConsumerConfig.REQUEST_TIMEOUT_MS_CONFIG),
                    heartbeatIntervalMs); //Will avoid blocking an extended period of time to prevent heartbeat thread starvation

            this.assignors = getAssignorInstances(config.getList(ConsumerConfig.PARTITION_ASSIGNMENT_STRATEGY_CONFIG), config.originals());

            // no coordinator will be constructed for the default (null) group id
            this.coordinator = groupId == null ? null :
                new ConsumerCoordinator(groupRebalanceConfig,
                        logContext,
                        this.client,
                        assignors,
                        this.metadata,
                        this.subscriptions,
                        metrics,
                        metricGrpPrefix,
                        this.time,
                        enableAutoCommit,
                        config.getInt(ConsumerConfig.AUTO_COMMIT_INTERVAL_MS_CONFIG),
                        this.interceptors);
            this.fetcher = new Fetcher<>(
                    logContext,
                    this.client,
                    config.getInt(ConsumerConfig.FETCH_MIN_BYTES_CONFIG),
                    config.getInt(ConsumerConfig.FETCH_MAX_BYTES_CONFIG),
                    config.getInt(ConsumerConfig.FETCH_MAX_WAIT_MS_CONFIG),
                    config.getInt(ConsumerConfig.MAX_PARTITION_FETCH_BYTES_CONFIG),
                    config.getInt(ConsumerConfig.MAX_POLL_RECORDS_CONFIG),
                    config.getBoolean(ConsumerConfig.CHECK_CRCS_CONFIG),
                    config.getString(ConsumerConfig.CLIENT_RACK_CONFIG),
                    config.getBoolean(ConsumerConfig.ENABLE_SHALLOW_ITERATOR_CONFIG),
                    this.keyDeserializer,
                    this.valueDeserializer,
                    this.metadata,
                    this.subscriptions,
                    metrics,
                    metricsRegistry,
                    this.time,
                    this.retryBackoffMs,
                    this.requestTimeoutMs,
                    isolationLevel,
                    apiVersions);

            this.kafkaConsumerMetrics = new KafkaConsumerMetrics(metrics, metricGrpPrefix);

            config.logUnused();
            AppInfoParser.registerAppInfo(JMX_PREFIX, clientId, metrics, time.milliseconds());
            log.debug("Kafka consumer initialized");
        } catch (Throwable t) {
            // call close methods if internal objects are already constructed; this is to prevent resource leak. see KAFKA-2121
            close(0, true);
            // now propagate the exception
            throw new KafkaException("Failed to construct kafka consumer", t);
        }
    }

    // visible for testing
    KafkaConsumer(LogContext logContext,
                  String clientId,
                  ConsumerCoordinator coordinator,
                  Deserializer<K> keyDeserializer,
                  Deserializer<V> valueDeserializer,
                  Fetcher<K, V> fetcher,
                  ConsumerInterceptors<K, V> interceptors,
                  Time time,
                  ConsumerNetworkClient client,
                  Metrics metrics,
                  SubscriptionState subscriptions,
                  ConsumerMetadata metadata,
                  long retryBackoffMs,
                  long requestTimeoutMs,
                  int defaultApiTimeoutMs,
                  List<ConsumerPartitionAssignor> assignors,
                  String groupId) {
        this.log = logContext.logger(getClass());
        this.clientId = clientId;
        this.coordinator = coordinator;
        this.keyDeserializer = keyDeserializer;
        this.valueDeserializer = valueDeserializer;
        this.fetcher = fetcher;
        this.interceptors = Objects.requireNonNull(interceptors);
        this.time = time;
        this.client = client;
        this.metrics = metrics;
        this.subscriptions = subscriptions;
        this.metadata = metadata;
        this.retryBackoffMs = retryBackoffMs;
        this.requestTimeoutMs = requestTimeoutMs;
        this.defaultApiTimeoutMs = defaultApiTimeoutMs;
        this.assignors = assignors;
        this.groupId = groupId;
        this.kafkaConsumerMetrics = new KafkaConsumerMetrics(metrics, "consumer");
    }

    private static String buildClientId(String configuredClientId, GroupRebalanceConfig rebalanceConfig) {
        if (!configuredClientId.isEmpty())
            return configuredClientId;

        if (rebalanceConfig.groupId != null && !rebalanceConfig.groupId.isEmpty())
            return "consumer-" + rebalanceConfig.groupId + "-" + rebalanceConfig.groupInstanceId.orElseGet(() ->
                    CONSUMER_CLIENT_ID_SEQUENCE.getAndIncrement() + "");

        return "consumer-" + CONSUMER_CLIENT_ID_SEQUENCE.getAndIncrement();
    }

    private static Metrics buildMetrics(ConsumerConfig config, Time time, String clientId) {
        Map<String, String> metricsTags = Collections.singletonMap(CLIENT_ID_METRIC_TAG, clientId);
        MetricConfig metricConfig = new MetricConfig().samples(config.getInt(ConsumerConfig.METRICS_NUM_SAMPLES_CONFIG))
                .timeWindow(config.getLong(ConsumerConfig.METRICS_SAMPLE_WINDOW_MS_CONFIG), TimeUnit.MILLISECONDS)
                .recordLevel(Sensor.RecordingLevel.forName(config.getString(ConsumerConfig.METRICS_RECORDING_LEVEL_CONFIG)))
                .tags(metricsTags);
        List<MetricsReporter> reporters = config.getConfiguredInstances(ConsumerConfig.METRIC_REPORTER_CLASSES_CONFIG,
                MetricsReporter.class, Collections.singletonMap(ConsumerConfig.CLIENT_ID_CONFIG, clientId));
        reporters.add(new JmxReporter(JMX_PREFIX));
        return new Metrics(metricConfig, reporters, time);
    }

    /**
     * Get the set of partitions currently assigned to this consumer. If subscription happened by directly assigning
     * partitions using {@link #assign(Collection)} then this will simply return the same partitions that
     * were assigned. If topic subscription was used, then this will give the set of topic partitions currently assigned
     * to the consumer (which may be none if the assignment hasn't happened yet, or the partitions are in the
     * process of getting reassigned).
     * @return The set of partitions currently assigned to this consumer
     */
    public Set<TopicPartition> assignment() {
        acquireAndEnsureOpen();
        try {
            return Collections.unmodifiableSet(this.subscriptions.assignedPartitions());
        } finally {
            release();
        }
    }

    /**
     * Get the current subscription. Will return the same topics used in the most recent call to
     * {@link #subscribe(Collection, ConsumerRebalanceListener)}, or an empty set if no such call has been made.
     * @return The set of topics currently subscribed to
     */
    public Set<String> subscription() {
        acquireAndEnsureOpen();
        try {
            return Collections.unmodifiableSet(new HashSet<>(this.subscriptions.subscription()));
        } finally {
            release();
        }
    }

    /**
     * Subscribe to the given list of topics to get dynamically
     * assigned partitions. <b>Topic subscriptions are not incremental. This list will replace the current
     * assignment (if there is one).</b> Note that it is not possible to combine topic subscription with group management
     * with manual partition assignment through {@link #assign(Collection)}.
     *
     * If the given list of topics is empty, it is treated the same as {@link #unsubscribe()}.
     *
     * <p>
     * As part of group management, the consumer will keep track of the list of consumers that belong to a particular
     * group and will trigger a rebalance operation if any one of the following events are triggered:
     * <ul>
     * <li>Number of partitions change for any of the subscribed topics
     * <li>A subscribed topic is created or deleted
     * <li>An existing member of the consumer group is shutdown or fails
     * <li>A new member is added to the consumer group
     * </ul>
     * <p>
     * When any of these events are triggered, the provided listener will be invoked first to indicate that
     * the consumer's assignment has been revoked, and then again when the new assignment has been received.
     * Note that rebalances will only occur during an active call to {@link #poll(Duration)}, so callbacks will
     * also only be invoked during that time.
     *
     * The provided listener will immediately override any listener set in a previous call to subscribe.
     * It is guaranteed, however, that the partitions revoked/assigned through this interface are from topics
     * subscribed in this call. See {@link ConsumerRebalanceListener} for more details.
     *
     * @param topics The list of topics to subscribe to
     * @param listener Non-null listener instance to get notifications on partition assignment/revocation for the
     *                 subscribed topics
     * @throws IllegalArgumentException If topics is null or contains null or empty elements, or if listener is null
     * @throws IllegalStateException If {@code subscribe()} is called previously with pattern, or assign is called
     *                               previously (without a subsequent call to {@link #unsubscribe()}), or if not
     *                               configured at-least one partition assignment strategy
     */
    @Override
    public void subscribe(Collection<String> topics, ConsumerRebalanceListener listener) {
        acquireAndEnsureOpen();
        try {
            maybeThrowInvalidGroupIdException();
            if (topics == null)
                throw new IllegalArgumentException("Topic collection to subscribe to cannot be null");
            if (topics.isEmpty()) {
                // treat subscribing to empty topic list as the same as unsubscribing
                this.unsubscribe();
            } else {
                for (String topic : topics) {
                    if (topic == null || topic.trim().isEmpty())
                        throw new IllegalArgumentException("Topic collection to subscribe to cannot contain null or empty topic");
                }

                throwIfNoAssignorsConfigured();
                fetcher.clearBufferedDataForUnassignedTopics(topics);
                log.info("Subscribed to topic(s): {}", Utils.join(topics, ", "));
                if (this.subscriptions.subscribe(new HashSet<>(topics), listener))
                    metadata.requestUpdateForNewTopics();
            }
        } finally {
            release();
        }
    }

    /**
     * Subscribe to the given list of topics to get dynamically assigned partitions.
     * <b>Topic subscriptions are not incremental. This list will replace the current
     * assignment (if there is one).</b> It is not possible to combine topic subscription with group management
     * with manual partition assignment through {@link #assign(Collection)}.
     *
     * If the given list of topics is empty, it is treated the same as {@link #unsubscribe()}.
     *
     * <p>
     * This is a short-hand for {@link #subscribe(Collection, ConsumerRebalanceListener)}, which
     * uses a no-op listener. If you need the ability to seek to particular offsets, you should prefer
     * {@link #subscribe(Collection, ConsumerRebalanceListener)}, since group rebalances will cause partition offsets
     * to be reset. You should also provide your own listener if you are doing your own offset
     * management since the listener gives you an opportunity to commit offsets before a rebalance finishes.
     *
     * @param topics The list of topics to subscribe to
     * @throws IllegalArgumentException If topics is null or contains null or empty elements
     * @throws IllegalStateException If {@code subscribe()} is called previously with pattern, or assign is called
     *                               previously (without a subsequent call to {@link #unsubscribe()}), or if not
     *                               configured at-least one partition assignment strategy
     */
    @Override
    public void subscribe(Collection<String> topics) {
        subscribe(topics, new NoOpConsumerRebalanceListener());
    }

    /**
     * Subscribe to all topics matching specified pattern to get dynamically assigned partitions.
     * The pattern matching will be done periodically against all topics existing at the time of check.
     * This can be controlled through the {@code metadata.max.age.ms} configuration: by lowering
     * the max metadata age, the consumer will refresh metadata more often and check for matching topics.
     * <p>
     * See {@link #subscribe(Collection, ConsumerRebalanceListener)} for details on the
     * use of the {@link ConsumerRebalanceListener}. Generally rebalances are triggered when there
     * is a change to the topics matching the provided pattern and when consumer group membership changes.
     * Group rebalances only take place during an active call to {@link #poll(Duration)}.
     *
     * @param pattern Pattern to subscribe to
     * @param listener Non-null listener instance to get notifications on partition assignment/revocation for the
     *                 subscribed topics
     * @throws IllegalArgumentException If pattern or listener is null
     * @throws IllegalStateException If {@code subscribe()} is called previously with topics, or assign is called
     *                               previously (without a subsequent call to {@link #unsubscribe()}), or if not
     *                               configured at-least one partition assignment strategy
     */
    @Override
    public void subscribe(Pattern pattern, ConsumerRebalanceListener listener) {
        maybeThrowInvalidGroupIdException();
        if (pattern == null)
            throw new IllegalArgumentException("Topic pattern to subscribe to cannot be null");

        acquireAndEnsureOpen();
        try {
            throwIfNoAssignorsConfigured();
            log.info("Subscribed to pattern: '{}'", pattern);
            this.subscriptions.subscribe(pattern, listener);
            this.coordinator.updatePatternSubscription(metadata.fetch());
            this.metadata.requestUpdateForNewTopics();
        } finally {
            release();
        }
    }

    /**
     * Subscribe to all topics matching specified pattern to get dynamically assigned partitions.
     * The pattern matching will be done periodically against topics existing at the time of check.
     * <p>
     * This is a short-hand for {@link #subscribe(Pattern, ConsumerRebalanceListener)}, which
     * uses a no-op listener. If you need the ability to seek to particular offsets, you should prefer
     * {@link #subscribe(Pattern, ConsumerRebalanceListener)}, since group rebalances will cause partition offsets
     * to be reset. You should also provide your own listener if you are doing your own offset
     * management since the listener gives you an opportunity to commit offsets before a rebalance finishes.
     *
     * @param pattern Pattern to subscribe to
     * @throws IllegalArgumentException If pattern is null
     * @throws IllegalStateException If {@code subscribe()} is called previously with topics, or assign is called
     *                               previously (without a subsequent call to {@link #unsubscribe()}), or if not
     *                               configured at-least one partition assignment strategy
     */
    @Override
    public void subscribe(Pattern pattern) {
        subscribe(pattern, new NoOpConsumerRebalanceListener());
    }

    /**
     * Unsubscribe from topics currently subscribed with {@link #subscribe(Collection)} or {@link #subscribe(Pattern)}.
     * This also clears any partitions directly assigned through {@link #assign(Collection)}.
     *
     * @throws org.apache.kafka.common.KafkaException for any other unrecoverable errors (e.g. rebalance callback errors)
     */
    public void unsubscribe() {
        acquireAndEnsureOpen();
        try {
            fetcher.clearBufferedDataForUnassignedPartitions(Collections.emptySet());
            if (this.coordinator != null) {
                this.coordinator.onLeavePrepare();
                this.coordinator.maybeLeaveGroup("the consumer unsubscribed from all topics");
            }
            this.subscriptions.unsubscribe();
            log.info("Unsubscribed all topics or patterns and assigned partitions");
        } finally {
            release();
        }
    }

    /**
     * Manually assign a list of partitions to this consumer. This interface does not allow for incremental assignment
     * and will replace the previous assignment (if there is one).
     * <p>
     * If the given list of topic partitions is empty, it is treated the same as {@link #unsubscribe()}.
     * <p>
     * Manual topic assignment through this method does not use the consumer's group management
     * functionality. As such, there will be no rebalance operation triggered when group membership or cluster and topic
     * metadata change. Note that it is not possible to use both manual partition assignment with {@link #assign(Collection)}
     * and group assignment with {@link #subscribe(Collection, ConsumerRebalanceListener)}.
     * <p>
     * If auto-commit is enabled, an async commit (based on the old assignment) will be triggered before the new
     * assignment replaces the old one.
     *
     * @param partitions The list of partitions to assign this consumer
     * @throws IllegalArgumentException If partitions is null or contains null or empty topics
     * @throws IllegalStateException If {@code subscribe()} is called previously with topics or pattern
     *                               (without a subsequent call to {@link #unsubscribe()})
     */
    @Override
    public void assign(Collection<TopicPartition> partitions) {
        acquireAndEnsureOpen();
        try {
            if (partitions == null) {
                throw new IllegalArgumentException("Topic partition collection to assign to cannot be null");
            } else if (partitions.isEmpty()) {
                this.unsubscribe();
            } else {
                for (TopicPartition tp : partitions) {
                    String topic = (tp != null) ? tp.topic() : null;
                    if (topic == null || topic.trim().isEmpty())
                        throw new IllegalArgumentException("Topic partitions to assign to cannot have null or empty topic");
                }
                fetcher.clearBufferedDataForUnassignedPartitions(partitions);

                // make sure the offsets of topic partitions the consumer is unsubscribing from
                // are committed since there will be no following rebalance
                if (coordinator != null)
                    this.coordinator.maybeAutoCommitOffsetsAsync(time.milliseconds());

                log.info("Subscribed to partition(s): {}", Utils.join(partitions, ", "));
                if (this.subscriptions.assignFromUser(new HashSet<>(partitions)))
                    metadata.requestUpdateForNewTopics();
            }
        } finally {
            release();
        }
    }

    /**
     * Fetch data for the topics or partitions specified using one of the subscribe/assign APIs. It is an error to not have
     * subscribed to any topics or partitions before polling for data.
     * <p>
     * On each poll, consumer will try to use the last consumed offset as the starting offset and fetch sequentially. The last
     * consumed offset can be manually set through {@link #seek(TopicPartition, long)} or automatically set as the last committed
     * offset for the subscribed list of partitions
     *
     *
     * @param timeoutMs The time, in milliseconds, spent waiting in poll if data is not available in the buffer.
     *            If 0, returns immediately with any records that are available currently in the buffer, else returns empty.
     *            Must not be negative.
     * @return map of topic to records since the last fetch for the subscribed list of topics and partitions
     *
     * @throws org.apache.kafka.clients.consumer.InvalidOffsetException if the offset for a partition or set of
     *             partitions is undefined or out of range and no offset reset policy has been configured
     * @throws org.apache.kafka.common.errors.WakeupException if {@link #wakeup()} is called before or while this
     *             function is called
     * @throws org.apache.kafka.common.errors.InterruptException if the calling thread is interrupted before or while
     *             this function is called
     * @throws org.apache.kafka.common.errors.AuthenticationException if authentication fails. See the exception for more details
     * @throws org.apache.kafka.common.errors.AuthorizationException if caller lacks Read access to any of the subscribed
     *             topics or to the configured groupId. See the exception for more details
     * @throws org.apache.kafka.common.KafkaException for any other unrecoverable errors (e.g. invalid groupId or
     *             session timeout, errors deserializing key/value pairs, or any new error cases in future versions)
     * @throws java.lang.IllegalArgumentException if the timeout value is negative
     * @throws java.lang.IllegalStateException if the consumer is not subscribed to any topics or manually assigned any
     *             partitions to consume from
     * @throws org.apache.kafka.common.errors.FencedInstanceIdException if this consumer instance gets fenced by broker.
     *
     * @deprecated Since 2.0. Use {@link #poll(Duration)}, which does not block beyond the timeout awaiting partition
     *             assignment. See <a href="https://cwiki.apache.org/confluence/x/5kiHB">KIP-266</a> for more information.
     */
    @Deprecated
    @Override
    public ConsumerRecords<K, V> poll(final long timeoutMs) {
        return poll(time.timer(timeoutMs), false);
    }

    /**
     * Fetch data for the topics or partitions specified using one of the subscribe/assign APIs. It is an error to not have
     * subscribed to any topics or partitions before polling for data.
     * <p>
     * On each poll, consumer will try to use the last consumed offset as the starting offset and fetch sequentially. The last
     * consumed offset can be manually set through {@link #seek(TopicPartition, long)} or automatically set as the last committed
     * offset for the subscribed list of partitions
     *
     * <p>
     * This method returns immediately if there are records available. Otherwise, it will await the passed timeout.
     * If the timeout expires, an empty record set will be returned. Note that this method may block beyond the
     * timeout in order to execute custom {@link ConsumerRebalanceListener} callbacks.
     *
     *
     * @param timeout The maximum time to block (must not be greater than {@link Long#MAX_VALUE} milliseconds)
     *
     * @return map of topic to records since the last fetch for the subscribed list of topics and partitions
     *
     * @throws org.apache.kafka.clients.consumer.InvalidOffsetException if the offset for a partition or set of
     *             partitions is undefined or out of range and no offset reset policy has been configured
     * @throws org.apache.kafka.common.errors.WakeupException if {@link #wakeup()} is called before or while this
     *             function is called
     * @throws org.apache.kafka.common.errors.InterruptException if the calling thread is interrupted before or while
     *             this function is called
     * @throws org.apache.kafka.common.errors.AuthenticationException if authentication fails. See the exception for more details
     * @throws org.apache.kafka.common.errors.AuthorizationException if caller lacks Read access to any of the subscribed
     *             topics or to the configured groupId. See the exception for more details
     * @throws org.apache.kafka.common.KafkaException for any other unrecoverable errors (e.g. invalid groupId or
     *             session timeout, errors deserializing key/value pairs, your rebalance callback thrown exceptions,
     *             or any new error cases in future versions)
     * @throws java.lang.IllegalArgumentException if the timeout value is negative
     * @throws java.lang.IllegalStateException if the consumer is not subscribed to any topics or manually assigned any
     *             partitions to consume from
     * @throws java.lang.ArithmeticException if the timeout is greater than {@link Long#MAX_VALUE} milliseconds.
     * @throws org.apache.kafka.common.errors.InvalidTopicException if the current subscription contains any invalid
     *             topic (per {@link org.apache.kafka.common.internals.Topic#validate(String)})
     * @throws org.apache.kafka.common.errors.FencedInstanceIdException if this consumer instance gets fenced by broker.
     */
    @Override
    public ConsumerRecords<K, V> poll(final Duration timeout) {
        return poll(time.timer(timeout), true);
    }

    /**
     * @throws KafkaException if the rebalance callback throws exception
     */
    private ConsumerRecords<K, V> poll(final Timer timer, final boolean includeMetadataInTimeout) {
        acquireAndEnsureOpen();
        try {
            this.kafkaConsumerMetrics.recordPollStart(timer.currentTimeMs());

            if (this.subscriptions.hasNoSubscriptionOrUserAssignment()) {
                throw new IllegalStateException("Consumer is not subscribed to any topics or assigned any partitions");
            }

            // poll for new data until the timeout expires
            do {
                client.maybeTriggerWakeup();

                if (includeMetadataInTimeout) {
                    if (!updateAssignmentMetadataIfNeeded(timer)) {
                        return ConsumerRecords.empty();
                    }
                } else {
                    while (!updateAssignmentMetadataIfNeeded(time.timer(Long.MAX_VALUE))) {
                        log.warn("Still waiting for metadata");
                    }
                }

                final Map<TopicPartition, List<ConsumerRecord<K, V>>> records = pollForFetches(timer);
                if (!records.isEmpty()) {
                    // before returning the fetched records, we can send off the next round of fetches
                    // and avoid block waiting for their responses to enable pipelining while the user
                    // is handling the fetched records.
                    //
                    // NOTE: since the consumed position has already been updated, we must not allow
                    // wakeups or any other errors to be triggered prior to returning the fetched records.
                    if (fetcher.sendFetches() > 0 || client.hasPendingRequests()) {
                        client.transmitSends();
                    }

                    return this.interceptors.onConsume(new ConsumerRecords<>(records));
                }
            } while (timer.notExpired());

            return ConsumerRecords.empty();
        } finally {
            release();
            this.kafkaConsumerMetrics.recordPollEnd(timer.currentTimeMs());
        }
    }

    /**
     * Visible for testing
     */
    boolean updateAssignmentMetadataIfNeeded(final Timer timer) {
        if (coordinator != null && !coordinator.poll(timer)) {
            return false;
        }

        return updateFetchPositions(timer);
    }

    /**
     * @throws KafkaException if the rebalance callback throws exception
     */
    private Map<TopicPartition, List<ConsumerRecord<K, V>>> pollForFetches(Timer timer) {
        long pollTimeout = coordinator == null ? timer.remainingMs() :
                Math.min(coordinator.timeToNextPoll(timer.currentTimeMs()), timer.remainingMs());

        // if data is available already, return it immediately
        final Map<TopicPartition, List<ConsumerRecord<K, V>>> records = fetcher.fetchedRecords();
        if (!records.isEmpty()) {
            return records;
        }

        // send any new fetches (won't resend pending fetches)
        fetcher.sendFetches();

        // We do not want to be stuck blocking in poll if we are missing some positions
        // since the offset lookup may be backing off after a failure

        // NOTE: the use of cachedSubscriptionHashAllFetchPositions means we MUST call
        // updateAssignmentMetadataIfNeeded before this method.
        if (!cachedSubscriptionHashAllFetchPositions && pollTimeout > retryBackoffMs) {
            pollTimeout = retryBackoffMs;
        }

        Timer pollTimer = time.timer(pollTimeout);
        client.poll(pollTimer, () -> {
            // since a fetch might be completed by the background thread, we need this poll condition
            // to ensure that we do not block unnecessarily in poll()
            return !fetcher.hasAvailableFetches();
        });
        timer.update(pollTimer.currentTimeMs());

        // after the long poll, we should check whether the group needs to rebalance
        // prior to returning data so that the group can stabilize faster
        if (coordinator != null && coordinator.rejoinNeededOrPending()) {
            return Collections.emptyMap();
        }

        return fetcher.fetchedRecords();
    }

    /**
     * Commit offsets returned on the last {@link #poll(Duration) poll()} for all the subscribed list of topics and
     * partitions.
     * <p>
     * This commits offsets only to Kafka. The offsets committed using this API will be used on the first fetch after
     * every rebalance and also on startup. As such, if you need to store offsets in anything other than Kafka, this API
     * should not be used.
     * <p>
     * This is a synchronous commit and will block until either the commit succeeds, an unrecoverable error is
     * encountered (in which case it is thrown to the caller), or the timeout specified by {@code default.api.timeout.ms} expires
     * (in which case a {@link org.apache.kafka.common.errors.TimeoutException} is thrown to the caller).
     * <p>
     * Note that asynchronous offset commits sent previously with the {@link #commitAsync(OffsetCommitCallback)}
     * (or similar) are guaranteed to have their callbacks invoked prior to completion of this method.
     *
     * @throws org.apache.kafka.clients.consumer.CommitFailedException if the commit failed and cannot be retried.
     *             This can only occur if you are using automatic group management with {@link #subscribe(Collection)},
     *             or if there is an active group with the same groupId which is using group management.
     * @throws org.apache.kafka.common.errors.WakeupException if {@link #wakeup()} is called before or while this
     *             function is called
     * @throws org.apache.kafka.common.errors.InterruptException if the calling thread is interrupted before or while
     *             this function is called
     * @throws org.apache.kafka.common.errors.AuthenticationException if authentication fails. See the exception for more details
     * @throws org.apache.kafka.common.errors.AuthorizationException if not authorized to the topic or to the
     *             configured groupId. See the exception for more details
     * @throws org.apache.kafka.common.KafkaException for any other unrecoverable errors (e.g. if offset metadata
     *             is too large or if the topic does not exist).
     * @throws org.apache.kafka.common.errors.TimeoutException if the timeout specified by {@code default.api.timeout.ms} expires
     *            before successful completion of the offset commit
     * @throws org.apache.kafka.common.errors.FencedInstanceIdException if this consumer instance gets fenced by broker.
     */
    @Override
    public void commitSync() {
        commitSync(Duration.ofMillis(defaultApiTimeoutMs));
    }

    /**
     * Commit offsets returned on the last {@link #poll(Duration) poll()} for all the subscribed list of topics and
     * partitions.
     * <p>
     * This commits offsets only to Kafka. The offsets committed using this API will be used on the first fetch after
     * every rebalance and also on startup. As such, if you need to store offsets in anything other than Kafka, this API
     * should not be used.
     * <p>
     * This is a synchronous commits and will block until either the commit succeeds, an unrecoverable error is
     * encountered (in which case it is thrown to the caller), or the passed timeout expires.
     * <p>
     * Note that asynchronous offset commits sent previously with the {@link #commitAsync(OffsetCommitCallback)}
     * (or similar) are guaranteed to have their callbacks invoked prior to completion of this method.
     *
     * @throws org.apache.kafka.clients.consumer.CommitFailedException if the commit failed and cannot be retried.
     *             This can only occur if you are using automatic group management with {@link #subscribe(Collection)},
     *             or if there is an active group with the same groupId which is using group management.
     * @throws org.apache.kafka.common.errors.WakeupException if {@link #wakeup()} is called before or while this
     *             function is called
     * @throws org.apache.kafka.common.errors.InterruptException if the calling thread is interrupted before or while
     *             this function is called
     * @throws org.apache.kafka.common.errors.AuthenticationException if authentication fails. See the exception for more details
     * @throws org.apache.kafka.common.errors.AuthorizationException if not authorized to the topic or to the
     *             configured groupId. See the exception for more details
     * @throws org.apache.kafka.common.KafkaException for any other unrecoverable errors (e.g. if offset metadata
     *             is too large or if the topic does not exist).
     * @throws org.apache.kafka.common.errors.TimeoutException if the timeout expires before successful completion
     *            of the offset commit
     * @throws org.apache.kafka.common.errors.FencedInstanceIdException if this consumer instance gets fenced by broker.
     */
    @Override
    public void commitSync(Duration timeout) {
        acquireAndEnsureOpen();
        try {
            maybeThrowInvalidGroupIdException();
            if (!coordinator.commitOffsetsSync(subscriptions.allConsumed(), time.timer(timeout))) {
                throw new TimeoutException("Timeout of " + timeout.toMillis() + "ms expired before successfully " +
                        "committing the current consumed offsets");
            }
        } finally {
            release();
        }
    }

    /**
     * Commit the specified offsets for the specified list of topics and partitions.
     * <p>
     * This commits offsets to Kafka. The offsets committed using this API will be used on the first fetch after every
     * rebalance and also on startup. As such, if you need to store offsets in anything other than Kafka, this API
     * should not be used. The committed offset should be the next message your application will consume,
     * i.e. lastProcessedMessageOffset + 1.
     * <p>
     * This is a synchronous commits and will block until either the commit succeeds or an unrecoverable error is
     * encountered (in which case it is thrown to the caller), or the timeout specified by {@code default.api.timeout.ms} expires
     * (in which case a {@link org.apache.kafka.common.errors.TimeoutException} is thrown to the caller).
     * <p>
     * Note that asynchronous offset commits sent previously with the {@link #commitAsync(OffsetCommitCallback)}
     * (or similar) are guaranteed to have their callbacks invoked prior to completion of this method.
     *
     * @param offsets A map of offsets by partition with associated metadata
     * @throws org.apache.kafka.clients.consumer.CommitFailedException if the commit failed and cannot be retried.
     *             This can only occur if you are using automatic group management with {@link #subscribe(Collection)},
     *             or if there is an active group with the same groupId which is using group management.
     * @throws org.apache.kafka.common.errors.WakeupException if {@link #wakeup()} is called before or while this
     *             function is called
     * @throws org.apache.kafka.common.errors.InterruptException if the calling thread is interrupted before or while
     *             this function is called
     * @throws org.apache.kafka.common.errors.AuthenticationException if authentication fails. See the exception for more details
     * @throws org.apache.kafka.common.errors.AuthorizationException if not authorized to the topic or to the
     *             configured groupId. See the exception for more details
     * @throws java.lang.IllegalArgumentException if the committed offset is negative
     * @throws org.apache.kafka.common.KafkaException for any other unrecoverable errors (e.g. if offset metadata
     *             is too large or if the topic does not exist).
     * @throws org.apache.kafka.common.errors.TimeoutException if the timeout expires before successful completion
     *            of the offset commit
     * @throws org.apache.kafka.common.errors.FencedInstanceIdException if this consumer instance gets fenced by broker.
     */
    @Override
    public void commitSync(final Map<TopicPartition, OffsetAndMetadata> offsets) {
        commitSync(offsets, Duration.ofMillis(defaultApiTimeoutMs));
    }

    /**
    * Commit the specified offsets for the specified list of topics and partitions.
    * <p>
    * This commits offsets to Kafka. The offsets committed using this API will be used on the first fetch after every
    * rebalance and also on startup. As such, if you need to store offsets in anything other than Kafka, this API
    * should not be used. The committed offset should be the next message your application will consume,
    * i.e. lastProcessedMessageOffset + 1.
    * <p>
    * This is a synchronous commits and will block until either the commit succeeds, an unrecoverable error is
    * encountered (in which case it is thrown to the caller), or the timeout expires.
    * <p>
    * Note that asynchronous offset commits sent previously with the {@link #commitAsync(OffsetCommitCallback)}
    * (or similar) are guaranteed to have their callbacks invoked prior to completion of this method.
    *
    * @param offsets A map of offsets by partition with associated metadata
    * @param timeout The maximum amount of time to await completion of the offset commit
    * @throws org.apache.kafka.clients.consumer.CommitFailedException if the commit failed and cannot be retried.
    *             This can only occur if you are using automatic group management with {@link #subscribe(Collection)},
    *             or if there is an active group with the same groupId which is using group management.
    * @throws org.apache.kafka.common.errors.WakeupException if {@link #wakeup()} is called before or while this
    *             function is called
    * @throws org.apache.kafka.common.errors.InterruptException if the calling thread is interrupted before or while
    *             this function is called
    * @throws org.apache.kafka.common.errors.AuthenticationException if authentication fails. See the exception for more details
    * @throws org.apache.kafka.common.errors.AuthorizationException if not authorized to the topic or to the
    *             configured groupId. See the exception for more details
    * @throws java.lang.IllegalArgumentException if the committed offset is negative
    * @throws org.apache.kafka.common.KafkaException for any other unrecoverable errors (e.g. if offset metadata
    *             is too large or if the topic does not exist).
    * @throws org.apache.kafka.common.errors.TimeoutException if the timeout expires before successful completion
    *            of the offset commit
    * @throws org.apache.kafka.common.errors.FencedInstanceIdException if this consumer instance gets fenced by broker.
    */
    @Override
    public void commitSync(final Map<TopicPartition, OffsetAndMetadata> offsets, final Duration timeout) {
        acquireAndEnsureOpen();
        try {
            maybeThrowInvalidGroupIdException();
            offsets.forEach(this::updateLastSeenEpochIfNewer);
            if (!coordinator.commitOffsetsSync(new HashMap<>(offsets), time.timer(timeout))) {
                throw new TimeoutException("Timeout of " + timeout.toMillis() + "ms expired before successfully " +
                        "committing offsets " + offsets);
            }
        } finally {
            release();
        }
    }

    /**
     * Commit offsets returned on the last {@link #poll(Duration)} for all the subscribed list of topics and partition.
     * Same as {@link #commitAsync(OffsetCommitCallback) commitAsync(null)}
     * @throws org.apache.kafka.common.errors.FencedInstanceIdException if this consumer instance gets fenced by broker.
     */
    @Override
    public void commitAsync() {
        commitAsync(null);
    }

    /**
     * Commit offsets returned on the last {@link #poll(Duration) poll()} for the subscribed list of topics and partitions.
     * <p>
     * This commits offsets only to Kafka. The offsets committed using this API will be used on the first fetch after
     * every rebalance and also on startup. As such, if you need to store offsets in anything other than Kafka, this API
     * should not be used.
     * <p>
     * This is an asynchronous call and will not block. Any errors encountered are either passed to the callback
     * (if provided) or discarded.
     * <p>
     * Offsets committed through multiple calls to this API are guaranteed to be sent in the same order as
     * the invocations. Corresponding commit callbacks are also invoked in the same order. Additionally note that
     * offsets committed through this API are guaranteed to complete before a subsequent call to {@link #commitSync()}
     * (and variants) returns.
     *
     * @param callback Callback to invoke when the commit completes
     * @throws org.apache.kafka.common.errors.FencedInstanceIdException if this consumer instance gets fenced by broker.
     */
    @Override
    public void commitAsync(OffsetCommitCallback callback) {
        commitAsync(subscriptions.allConsumed(), callback);
    }

    /**
     * Commit the specified offsets for the specified list of topics and partitions to Kafka.
     * <p>
     * This commits offsets to Kafka. The offsets committed using this API will be used on the first fetch after every
     * rebalance and also on startup. As such, if you need to store offsets in anything other than Kafka, this API
     * should not be used. The committed offset should be the next message your application will consume,
     * i.e. lastProcessedMessageOffset + 1.
     * <p>
     * This is an asynchronous call and will not block. Any errors encountered are either passed to the callback
     * (if provided) or discarded.
     * <p>
     * Offsets committed through multiple calls to this API are guaranteed to be sent in the same order as
     * the invocations. Corresponding commit callbacks are also invoked in the same order. Additionally note that
     * offsets committed through this API are guaranteed to complete before a subsequent call to {@link #commitSync()}
     * (and variants) returns.
     *
     * @param offsets A map of offsets by partition with associate metadata. This map will be copied internally, so it
     *                is safe to mutate the map after returning.
     * @param callback Callback to invoke when the commit completes
     * @throws org.apache.kafka.common.errors.FencedInstanceIdException if this consumer instance gets fenced by broker.
     */
    @Override
    public void commitAsync(final Map<TopicPartition, OffsetAndMetadata> offsets, OffsetCommitCallback callback) {
        acquireAndEnsureOpen();
        try {
            maybeThrowInvalidGroupIdException();
            log.debug("Committing offsets: {}", offsets);
            offsets.forEach(this::updateLastSeenEpochIfNewer);
            coordinator.commitOffsetsAsync(new HashMap<>(offsets), callback);
        } finally {
            release();
        }
    }

    /**
     * Overrides the fetch offsets that the consumer will use on the next {@link #poll(Duration) poll(timeout)}. If this API
     * is invoked for the same partition more than once, the latest offset will be used on the next poll(). Note that
     * you may lose data if this API is arbitrarily used in the middle of consumption, to reset the fetch offsets
     *
     * @throws IllegalArgumentException if the provided offset is negative
     * @throws IllegalStateException if the provided TopicPartition is not assigned to this consumer
     */
    @Override
    public void seek(TopicPartition partition, long offset) {
        if (offset < 0)
            throw new IllegalArgumentException("seek offset must not be a negative number");

        acquireAndEnsureOpen();
        try {
            log.debug("Seeking to offset {} for partition {}", offset, partition);
            SubscriptionState.FetchPosition newPosition = new SubscriptionState.FetchPosition(
                    offset,
                    Optional.empty(), // This will ensure we skip validation
                    this.metadata.leaderAndEpoch(partition));
            this.subscriptions.seekUnvalidated(partition, newPosition);
        } finally {
            release();
        }
    }

    /**
     * Overrides the fetch offsets that the consumer will use on the next {@link #poll(Duration) poll(timeout)}. If this API
     * is invoked for the same partition more than once, the latest offset will be used on the next poll(). Note that
     * you may lose data if this API is arbitrarily used in the middle of consumption, to reset the fetch offsets. This
     * method allows for setting the leaderEpoch along with the desired offset.
     *
     * @throws IllegalArgumentException if the provided offset is negative
     * @throws IllegalStateException if the provided TopicPartition is not assigned to this consumer
     */
    @Override
    public void seek(TopicPartition partition, OffsetAndMetadata offsetAndMetadata) {
        long offset = offsetAndMetadata.offset();
        if (offset < 0) {
            throw new IllegalArgumentException("seek offset must not be a negative number");
        }

        acquireAndEnsureOpen();
        try {
            if (offsetAndMetadata.leaderEpoch().isPresent()) {
                log.debug("Seeking to offset {} for partition {} with epoch {}",
                        offset, partition, offsetAndMetadata.leaderEpoch().get());
            } else {
                log.debug("Seeking to offset {} for partition {}", offset, partition);
            }
            Metadata.LeaderAndEpoch currentLeaderAndEpoch = this.metadata.leaderAndEpoch(partition);
            SubscriptionState.FetchPosition newPosition = new SubscriptionState.FetchPosition(
                    offsetAndMetadata.offset(),
                    offsetAndMetadata.leaderEpoch(),
                    currentLeaderAndEpoch);
            this.updateLastSeenEpochIfNewer(partition, offsetAndMetadata);
            this.subscriptions.seekUnvalidated(partition, newPosition);
        } finally {
            release();
        }
    }

    /**
     * Seek to the first offset for each of the given partitions. This function evaluates lazily, seeking to the
     * first offset in all partitions only when {@link #poll(Duration)} or {@link #position(TopicPartition)} are called.
     * If no partitions are provided, seek to the first offset for all of the currently assigned partitions.
     *
     * @throws IllegalArgumentException if {@code partitions} is {@code null}
     * @throws IllegalStateException if any of the provided partitions are not currently assigned to this consumer
     */
    @Override
    public void seekToBeginning(Collection<TopicPartition> partitions) {
        if (partitions == null)
            throw new IllegalArgumentException("Partitions collection cannot be null");

        acquireAndEnsureOpen();
        try {
            Collection<TopicPartition> parts = partitions.size() == 0 ? this.subscriptions.assignedPartitions() : partitions;
            subscriptions.requestOffsetReset(parts, OffsetResetStrategy.EARLIEST);
        } finally {
            release();
        }
    }

    /**
     * Seek to the last offset for each of the given partitions. This function evaluates lazily, seeking to the
     * final offset in all partitions only when {@link #poll(Duration)} or {@link #position(TopicPartition)} are called.
     * If no partitions are provided, seek to the final offset for all of the currently assigned partitions.
     * <p>
     * If {@code isolation.level=read_committed}, the end offset will be the Last Stable Offset, i.e., the offset
     * of the first message with an open transaction.
     *
     * @throws IllegalArgumentException if {@code partitions} is {@code null}
     * @throws IllegalStateException if any of the provided partitions are not currently assigned to this consumer
     */
    @Override
    public void seekToEnd(Collection<TopicPartition> partitions) {
        if (partitions == null)
            throw new IllegalArgumentException("Partitions collection cannot be null");

        acquireAndEnsureOpen();
        try {
            Collection<TopicPartition> parts = partitions.size() == 0 ? this.subscriptions.assignedPartitions() : partitions;
            subscriptions.requestOffsetReset(parts, OffsetResetStrategy.LATEST);
        } finally {
            release();
        }
    }

    /**
     * Get the offset of the <i>next record</i> that will be fetched (if a record with that offset exists).
     * This method may issue a remote call to the server if there is no current position for the given partition.
     * <p>
     * This call will block until either the position could be determined or an unrecoverable error is
     * encountered (in which case it is thrown to the caller), or the timeout specified by {@code default.api.timeout.ms} expires
     * (in which case a {@link org.apache.kafka.common.errors.TimeoutException} is thrown to the caller).
     *
     * @param partition The partition to get the position for
     * @return The current position of the consumer (that is, the offset of the next record to be fetched)
     * @throws IllegalStateException if the provided TopicPartition is not assigned to this consumer
     * @throws org.apache.kafka.clients.consumer.InvalidOffsetException if no offset is currently defined for
     *             the partition
     * @throws org.apache.kafka.common.errors.WakeupException if {@link #wakeup()} is called before or while this
     *             function is called
     * @throws org.apache.kafka.common.errors.InterruptException if the calling thread is interrupted before or while
     *             this function is called
     * @throws org.apache.kafka.common.errors.AuthenticationException if authentication fails. See the exception for more details
     * @throws org.apache.kafka.common.errors.AuthorizationException if not authorized to the topic or to the
     *             configured groupId. See the exception for more details
     * @throws org.apache.kafka.common.KafkaException for any other unrecoverable errors
     * @throws org.apache.kafka.common.errors.TimeoutException if the position cannot be determined before the
     *             timeout specified by {@code default.api.timeout.ms} expires
     */
    @Override
    public long position(TopicPartition partition) {
        return position(partition, Duration.ofMillis(defaultApiTimeoutMs));
    }

    /**
     * Get the offset of the <i>next record</i> that will be fetched (if a record with that offset exists).
     * This method may issue a remote call to the server if there is no current position
     * for the given partition.
     * <p>
     * This call will block until the position can be determined, an unrecoverable error is
     * encountered (in which case it is thrown to the caller), or the timeout expires.
     *
     * @param partition The partition to get the position for
     * @param timeout The maximum amount of time to await determination of the current position
     * @return The current position of the consumer (that is, the offset of the next record to be fetched)
     * @throws IllegalStateException if the provided TopicPartition is not assigned to this consumer
     * @throws org.apache.kafka.clients.consumer.InvalidOffsetException if no offset is currently defined for
     *             the partition
     * @throws org.apache.kafka.common.errors.WakeupException if {@link #wakeup()} is called before or while this
     *             function is called
     * @throws org.apache.kafka.common.errors.InterruptException if the calling thread is interrupted before or while
     *             this function is called
     * @throws org.apache.kafka.common.errors.TimeoutException if the position cannot be determined before the
     *             passed timeout expires
     * @throws org.apache.kafka.common.errors.AuthenticationException if authentication fails. See the exception for more details
     * @throws org.apache.kafka.common.errors.AuthorizationException if not authorized to the topic or to the
     *             configured groupId. See the exception for more details
     * @throws org.apache.kafka.common.KafkaException for any other unrecoverable errors
     */
    @Override
    public long position(TopicPartition partition, final Duration timeout) {
        acquireAndEnsureOpen();
        try {
            if (!this.subscriptions.isAssigned(partition))
                throw new IllegalStateException("You can only check the position for partitions assigned to this consumer.");

            Timer timer = time.timer(timeout);
            do {
                SubscriptionState.FetchPosition position = this.subscriptions.validPosition(partition);
                if (position != null)
                    return position.offset;

                updateFetchPositions(timer);
                client.poll(timer);
            } while (timer.notExpired());

            throw new TimeoutException("Timeout of " + timeout.toMillis() + "ms expired before the position " +
                    "for partition " + partition + " could be determined");
        } finally {
            release();
        }
    }

    /**
     * Get the last committed offset for the given partition (whether the commit happened by this process or
     * another). This offset will be used as the position for the consumer in the event of a failure.
     * <p>
     * This call will do a remote call to get the latest committed offset from the server, and will block until the
     * committed offset is gotten successfully, an unrecoverable error is encountered (in which case it is thrown to
     * the caller), or the timeout specified by {@code default.api.timeout.ms} expires (in which case a
     * {@link org.apache.kafka.common.errors.TimeoutException} is thrown to the caller).
     *
     * @param partition The partition to check
     * @return The last committed offset and metadata or null if there was no prior commit
     * @throws org.apache.kafka.common.errors.WakeupException if {@link #wakeup()} is called before or while this
     *             function is called
     * @throws org.apache.kafka.common.errors.InterruptException if the calling thread is interrupted before or while
     *             this function is called
     * @throws org.apache.kafka.common.errors.AuthenticationException if authentication fails. See the exception for more details
     * @throws org.apache.kafka.common.errors.AuthorizationException if not authorized to the topic or to the
     *             configured groupId. See the exception for more details
     * @throws org.apache.kafka.common.KafkaException for any other unrecoverable errors
     * @throws org.apache.kafka.common.errors.TimeoutException if the committed offset cannot be found before
     *             the timeout specified by {@code default.api.timeout.ms} expires.
     *
     * @deprecated since 2.4 Use {@link #committed(Set)} instead
     */
    @Deprecated
    @Override
    public OffsetAndMetadata committed(TopicPartition partition) {
        return committed(partition, Duration.ofMillis(defaultApiTimeoutMs));
    }

    /**
     * Get the last committed offset for the given partition (whether the commit happened by this process or
     * another). This offset will be used as the position for the consumer in the event of a failure.
     * <p>
     * This call will block until the position can be determined, an unrecoverable error is
     * encountered (in which case it is thrown to the caller), or the timeout expires.
     *
     * @param partition The partition to check
     * @param timeout  The maximum amount of time to await the current committed offset
     * @return The last committed offset and metadata or null if there was no prior commit
     * @throws org.apache.kafka.common.errors.WakeupException if {@link #wakeup()} is called before or while this
     *             function is called
     * @throws org.apache.kafka.common.errors.InterruptException if the calling thread is interrupted before or while
     *             this function is called
     * @throws org.apache.kafka.common.errors.AuthenticationException if authentication fails. See the exception for more details
     * @throws org.apache.kafka.common.errors.AuthorizationException if not authorized to the topic or to the
     *             configured groupId. See the exception for more details
     * @throws org.apache.kafka.common.KafkaException for any other unrecoverable errors
     * @throws org.apache.kafka.common.errors.TimeoutException if the committed offset cannot be found before
     *             expiration of the timeout
     *
     * @deprecated since 2.4 Use {@link #committed(Set, Duration)} instead
     */
    @Deprecated
    @Override
    public OffsetAndMetadata committed(TopicPartition partition, final Duration timeout) {
        return committed(Collections.singleton(partition), timeout).get(partition);
    }

    /**
     * Get the last committed offsets for the given partitions (whether the commit happened by this process or
     * another). The returned offsets will be used as the position for the consumer in the event of a failure.
     * <p>
     * If any of the partitions requested do not exist, an exception would be thrown.
     * <p>
     * This call will do a remote call to get the latest committed offsets from the server, and will block until the
     * committed offsets are gotten successfully, an unrecoverable error is encountered (in which case it is thrown to
     * the caller), or the timeout specified by {@code default.api.timeout.ms} expires (in which case a
     * {@link org.apache.kafka.common.errors.TimeoutException} is thrown to the caller).
     *
     * @param partitions The partitions to check
     * @return The latest committed offsets for the given partitions; {@code null} will be returned for the
     *         partition if there is no such message.
     * @throws org.apache.kafka.common.errors.WakeupException if {@link #wakeup()} is called before or while this
     *             function is called
     * @throws org.apache.kafka.common.errors.InterruptException if the calling thread is interrupted before or while
     *             this function is called
     * @throws org.apache.kafka.common.errors.AuthenticationException if authentication fails. See the exception for more details
     * @throws org.apache.kafka.common.errors.AuthorizationException if not authorized to the topic or to the
     *             configured groupId. See the exception for more details
     * @throws org.apache.kafka.common.KafkaException for any other unrecoverable errors
     * @throws org.apache.kafka.common.errors.TimeoutException if the committed offset cannot be found before
     *             the timeout specified by {@code default.api.timeout.ms} expires.
     */
    @Override
    public Map<TopicPartition, OffsetAndMetadata> committed(final Set<TopicPartition> partitions) {
        return committed(partitions, Duration.ofMillis(defaultApiTimeoutMs));
    }

    /**
     * Get the last committed offsets for the given partitions (whether the commit happened by this process or
     * another). The returned offsets will be used as the position for the consumer in the event of a failure.
     * <p>
     * If any of the partitions requested do not exist, an exception would be thrown.
     * <p>
     * This call will block to do a remote call to get the latest committed offsets from the server.
     *
     * @param partitions The partitions to check
     * @param timeout  The maximum amount of time to await the latest committed offsets
     * @return The latest committed offsets for the given partitions; {@code null} will be returned for the
     *         partition if there is no such message.
     * @throws org.apache.kafka.common.errors.WakeupException if {@link #wakeup()} is called before or while this
     *             function is called
     * @throws org.apache.kafka.common.errors.InterruptException if the calling thread is interrupted before or while
     *             this function is called
     * @throws org.apache.kafka.common.errors.AuthenticationException if authentication fails. See the exception for more details
     * @throws org.apache.kafka.common.errors.AuthorizationException if not authorized to the topic or to the
     *             configured groupId. See the exception for more details
     * @throws org.apache.kafka.common.KafkaException for any other unrecoverable errors
     * @throws org.apache.kafka.common.errors.TimeoutException if the committed offset cannot be found before
     *             expiration of the timeout
     */
    @Override
    public Map<TopicPartition, OffsetAndMetadata> committed(final Set<TopicPartition> partitions, final Duration timeout) {
        acquireAndEnsureOpen();
        try {
            maybeThrowInvalidGroupIdException();
            Map<TopicPartition, OffsetAndMetadata> offsets = coordinator.fetchCommittedOffsets(partitions, time.timer(timeout));
            if (offsets == null) {
                throw new TimeoutException("Timeout of " + timeout.toMillis() + "ms expired before the last " +
                    "committed offset for partitions " + partitions + " could be determined. Try tuning default.api.timeout.ms " +
                    "larger to relax the threshold.");
            } else {
                offsets.forEach(this::updateLastSeenEpochIfNewer);
                return offsets;
            }
        } finally {
            release();
        }
    }

    /**
     * Get the metrics kept by the consumer
     */
    @Override
    public Map<MetricName, ? extends Metric> metrics() {
        return Collections.unmodifiableMap(this.metrics.metrics());
    }

    /**
     * Get metadata about the partitions for a given topic. This method will issue a remote call to the server if it
     * does not already have any metadata about the given topic.
     *
     * @param topic The topic to get partition metadata for
     *
     * @return The list of partitions
     * @throws org.apache.kafka.common.errors.WakeupException if {@link #wakeup()} is called before or while this
     *             function is called
     * @throws org.apache.kafka.common.errors.InterruptException if the calling thread is interrupted before or while
     *             this function is called
     * @throws org.apache.kafka.common.errors.AuthenticationException if authentication fails. See the exception for more details
     * @throws org.apache.kafka.common.errors.AuthorizationException if not authorized to the specified topic. See the exception for more details
     * @throws org.apache.kafka.common.KafkaException for any other unrecoverable errors
     * @throws org.apache.kafka.common.errors.TimeoutException if the offset metadata could not be fetched before
     *         the amount of time allocated by {@code default.api.timeout.ms} expires.
     */
    @Override
    public List<PartitionInfo> partitionsFor(String topic) {
        return partitionsFor(topic, Duration.ofMillis(defaultApiTimeoutMs));
    }

    /**
     * Get metadata about the partitions for a given topic. This method will issue a remote call to the server if it
     * does not already have any metadata about the given topic.
     *
     * @param topic The topic to get partition metadata for
     * @param timeout The maximum of time to await topic metadata
     *
     * @return The list of partitions
     * @throws org.apache.kafka.common.errors.WakeupException if {@link #wakeup()} is called before or while this
     *             function is called
     * @throws org.apache.kafka.common.errors.InterruptException if the calling thread is interrupted before or while
     *             this function is called
     * @throws org.apache.kafka.common.errors.AuthenticationException if authentication fails. See the exception for more details
     * @throws org.apache.kafka.common.errors.AuthorizationException if not authorized to the specified topic. See
     *             the exception for more details
     * @throws org.apache.kafka.common.errors.TimeoutException if topic metadata cannot be fetched before expiration
     *             of the passed timeout
     * @throws org.apache.kafka.common.KafkaException for any other unrecoverable errors
     */
    @Override
    public List<PartitionInfo> partitionsFor(String topic, Duration timeout) {
        acquireAndEnsureOpen();
        try {
            Cluster cluster = this.metadata.fetch();
            List<PartitionInfo> parts = cluster.partitionsForTopic(topic);
            if (!parts.isEmpty())
                return parts;

            Timer timer = time.timer(timeout);
            Map<String, List<PartitionInfo>> topicMetadata = fetcher.getTopicMetadata(
                    new MetadataRequest.Builder(Collections.singletonList(topic), metadata.allowAutoTopicCreation()), timer);
            return topicMetadata.get(topic);
        } finally {
            release();
        }
    }

    /**
     * Get metadata about partitions for all topics that the user is authorized to view. This method will issue a
     * remote call to the server.

     * @return The map of topics and its partitions
     *
     * @throws org.apache.kafka.common.errors.WakeupException if {@link #wakeup()} is called before or while this
     *             function is called
     * @throws org.apache.kafka.common.errors.InterruptException if the calling thread is interrupted before or while
     *             this function is called
     * @throws org.apache.kafka.common.KafkaException for any other unrecoverable errors
     * @throws org.apache.kafka.common.errors.TimeoutException if the offset metadata could not be fetched before
     *         the amount of time allocated by {@code default.api.timeout.ms} expires.
     */
    @Override
    public Map<String, List<PartitionInfo>> listTopics() {
        return listTopics(Duration.ofMillis(defaultApiTimeoutMs));
    }

    /**
     * Get metadata about partitions for all topics that the user is authorized to view. This method will issue a
     * remote call to the server.
     *
     * @param timeout The maximum time this operation will block to fetch topic metadata
     *
     * @return The map of topics and its partitions
     * @throws org.apache.kafka.common.errors.WakeupException if {@link #wakeup()} is called before or while this
     *             function is called
     * @throws org.apache.kafka.common.errors.InterruptException if the calling thread is interrupted before or while
     *             this function is called
     * @throws org.apache.kafka.common.errors.TimeoutException if the topic metadata could not be fetched before
     *             expiration of the passed timeout
     * @throws org.apache.kafka.common.KafkaException for any other unrecoverable errors
     */
    @Override
    public Map<String, List<PartitionInfo>> listTopics(Duration timeout) {
        acquireAndEnsureOpen();
        try {
            return fetcher.getAllTopicMetadata(time.timer(timeout));
        } finally {
            release();
        }
    }

    /**
     * Suspend fetching from the requested partitions. Future calls to {@link #poll(Duration)} will not return
     * any records from these partitions until they have been resumed using {@link #resume(Collection)}.
     * Note that this method does not affect partition subscription. In particular, it does not cause a group
     * rebalance when automatic assignment is used.
     * @param partitions The partitions which should be paused
     * @throws IllegalStateException if any of the provided partitions are not currently assigned to this consumer
     */
    @Override
    public void pause(Collection<TopicPartition> partitions) {
        acquireAndEnsureOpen();
        try {
            log.debug("Pausing partitions {}", partitions);
            for (TopicPartition partition: partitions) {
                subscriptions.pause(partition);
            }
        } finally {
            release();
        }
    }

    /**
     * Resume specified partitions which have been paused with {@link #pause(Collection)}. New calls to
     * {@link #poll(Duration)} will return records from these partitions if there are any to be fetched.
     * If the partitions were not previously paused, this method is a no-op.
     * @param partitions The partitions which should be resumed
     * @throws IllegalStateException if any of the provided partitions are not currently assigned to this consumer
     */
    @Override
    public void resume(Collection<TopicPartition> partitions) {
        acquireAndEnsureOpen();
        try {
            log.debug("Resuming partitions {}", partitions);
            for (TopicPartition partition: partitions) {
                subscriptions.resume(partition);
            }
        } finally {
            release();
        }
    }

    /**
     * Get the set of partitions that were previously paused by a call to {@link #pause(Collection)}.
     *
     * @return The set of paused partitions
     */
    @Override
    public Set<TopicPartition> paused() {
        acquireAndEnsureOpen();
        try {
            return Collections.unmodifiableSet(subscriptions.pausedPartitions());
        } finally {
            release();
        }
    }

    /**
     * Look up the offsets for the given partitions by timestamp. The returned offset for each partition is the
     * earliest offset whose timestamp is greater than or equal to the given timestamp in the corresponding partition.
     *
     * This is a blocking call. The consumer does not have to be assigned the partitions.
     * If the message format version in a partition is before 0.10.0, i.e. the messages do not have timestamps, null
     * will be returned for that partition.
     *
     * @param timestampsToSearch the mapping from partition to the timestamp to look up.
     *
     * @return a mapping from partition to the timestamp and offset of the first message with timestamp greater
     *         than or equal to the target timestamp. {@code null} will be returned for the partition if there is no
     *         such message.
     * @throws org.apache.kafka.common.errors.AuthenticationException if authentication fails. See the exception for more details
     * @throws org.apache.kafka.common.errors.AuthorizationException if not authorized to the topic(s). See the exception for more details
     * @throws IllegalArgumentException if the target timestamp is negative
     * @throws org.apache.kafka.common.errors.TimeoutException if the offset metadata could not be fetched before
     *         the amount of time allocated by {@code default.api.timeout.ms} expires.
     * @throws org.apache.kafka.common.errors.UnsupportedVersionException if the broker does not support looking up
     *         the offsets by timestamp
     */
    @Override
    public Map<TopicPartition, OffsetAndTimestamp> offsetsForTimes(Map<TopicPartition, Long> timestampsToSearch) {
        return offsetsForTimes(timestampsToSearch, Duration.ofMillis(defaultApiTimeoutMs));
    }

    /**
     * Look up the offsets for the given partitions by timestamp. The returned offset for each partition is the
     * earliest offset whose timestamp is greater than or equal to the given timestamp in the corresponding partition.
     *
     * This is a blocking call. The consumer does not have to be assigned the partitions.
     * If the message format version in a partition is before 0.10.0, i.e. the messages do not have timestamps, null
     * will be returned for that partition.
     *
     * @param timestampsToSearch the mapping from partition to the timestamp to look up.
     * @param timeout The maximum amount of time to await retrieval of the offsets
     *
     * @return a mapping from partition to the timestamp and offset of the first message with timestamp greater
     *         than or equal to the target timestamp. {@code null} will be returned for the partition if there is no
     *         such message.
     * @throws org.apache.kafka.common.errors.AuthenticationException if authentication fails. See the exception for more details
     * @throws org.apache.kafka.common.errors.AuthorizationException if not authorized to the topic(s). See the exception for more details
     * @throws IllegalArgumentException if the target timestamp is negative
     * @throws org.apache.kafka.common.errors.TimeoutException if the offset metadata could not be fetched before
     *         expiration of the passed timeout
     * @throws org.apache.kafka.common.errors.UnsupportedVersionException if the broker does not support looking up
     *         the offsets by timestamp
     */
    @Override
    public Map<TopicPartition, OffsetAndTimestamp> offsetsForTimes(Map<TopicPartition, Long> timestampsToSearch, Duration timeout) {
        acquireAndEnsureOpen();
        try {
            for (Map.Entry<TopicPartition, Long> entry : timestampsToSearch.entrySet()) {
                // we explicitly exclude the earliest and latest offset here so the timestamp in the returned
                // OffsetAndTimestamp is always positive.
                if (entry.getValue() < 0)
                    throw new IllegalArgumentException("The target time for partition " + entry.getKey() + " is " +
                            entry.getValue() + ". The target time cannot be negative.");
            }
            return fetcher.offsetsForTimes(timestampsToSearch, time.timer(timeout));
        } finally {
            release();
        }
    }

    /**
     * Get the first offset for the given partitions.
     * <p>
     * This method does not change the current consumer position of the partitions.
     *
     * @see #seekToBeginning(Collection)
     *
     * @param partitions the partitions to get the earliest offsets.
     * @return The earliest available offsets for the given partitions
     * @throws org.apache.kafka.common.errors.AuthenticationException if authentication fails. See the exception for more details
     * @throws org.apache.kafka.common.errors.AuthorizationException if not authorized to the topic(s). See the exception for more details
     * @throws org.apache.kafka.common.errors.TimeoutException if the offset metadata could not be fetched before
     *         expiration of the configured {@code default.api.timeout.ms}
     */
    @Override
    public Map<TopicPartition, Long> beginningOffsets(Collection<TopicPartition> partitions) {
        return beginningOffsets(partitions, Duration.ofMillis(defaultApiTimeoutMs));
    }

    /**
     * Get the first offset for the given partitions.
     * <p>
     * This method does not change the current consumer position of the partitions.
     *
     * @see #seekToBeginning(Collection)
     *
     * @param partitions the partitions to get the earliest offsets
     * @param timeout The maximum amount of time to await retrieval of the beginning offsets
     *
     * @return The earliest available offsets for the given partitions
     * @throws org.apache.kafka.common.errors.AuthenticationException if authentication fails. See the exception for more details
     * @throws org.apache.kafka.common.errors.AuthorizationException if not authorized to the topic(s). See the exception for more details
     * @throws org.apache.kafka.common.errors.TimeoutException if the offset metadata could not be fetched before
     *         expiration of the passed timeout
     */
    @Override
    public Map<TopicPartition, Long> beginningOffsets(Collection<TopicPartition> partitions, Duration timeout) {
        acquireAndEnsureOpen();
        try {
            return fetcher.beginningOffsets(partitions, time.timer(timeout));
        } finally {
            release();
        }
    }

    /**
     * Get the end offsets for the given partitions. In the default {@code read_uncommitted} isolation level, the end
     * offset is the high watermark (that is, the offset of the last successfully replicated message plus one). For
     * {@code read_committed} consumers, the end offset is the last stable offset (LSO), which is the minimum of
     * the high watermark and the smallest offset of any open transaction. Finally, if the partition has never been
     * written to, the end offset is 0.
     *
     * <p>
     * This method does not change the current consumer position of the partitions.
     *
     * @see #seekToEnd(Collection)
     *
     * @param partitions the partitions to get the end offsets.
     * @return The end offsets for the given partitions.
     * @throws org.apache.kafka.common.errors.AuthenticationException if authentication fails. See the exception for more details
     * @throws org.apache.kafka.common.errors.AuthorizationException if not authorized to the topic(s). See the exception for more details
     * @throws org.apache.kafka.common.errors.TimeoutException if the offset metadata could not be fetched before
     *         the amount of time allocated by {@code request.timeout.ms} expires
     */
    @Override
    public Map<TopicPartition, Long> endOffsets(Collection<TopicPartition> partitions) {
        return endOffsets(partitions, Duration.ofMillis(requestTimeoutMs));
    }

    /**
     * Get the end offsets for the given partitions. In the default {@code read_uncommitted} isolation level, the end
     * offset is the high watermark (that is, the offset of the last successfully replicated message plus one). For
     * {@code read_committed} consumers, the end offset is the last stable offset (LSO), which is the minimum of
     * the high watermark and the smallest offset of any open transaction. Finally, if the partition has never been
     * written to, the end offset is 0.
     *
     * <p>
     * This method does not change the current consumer position of the partitions.
     *
     * @see #seekToEnd(Collection)
     *
     * @param partitions the partitions to get the end offsets.
     * @param timeout The maximum amount of time to await retrieval of the end offsets
     *
     * @return The end offsets for the given partitions.
     * @throws org.apache.kafka.common.errors.AuthenticationException if authentication fails. See the exception for more details
     * @throws org.apache.kafka.common.errors.AuthorizationException if not authorized to the topic(s). See the exception for more details
     * @throws org.apache.kafka.common.errors.TimeoutException if the offsets could not be fetched before
     *         expiration of the passed timeout
     */
    @Override
    public Map<TopicPartition, Long> endOffsets(Collection<TopicPartition> partitions, Duration timeout) {
        acquireAndEnsureOpen();
        try {
            return fetcher.endOffsets(partitions, time.timer(timeout));
        } finally {
            release();
        }
    }

    /**
     * Close the consumer, waiting for up to the default timeout of 30 seconds for any needed cleanup.
     * If auto-commit is enabled, this will commit the current offsets if possible within the default
     * timeout. See {@link #close(Duration)} for details. Note that {@link #wakeup()}
     * cannot be used to interrupt close.
     *
     * @throws org.apache.kafka.common.errors.InterruptException if the calling thread is interrupted
     *             before or while this function is called
     * @throws org.apache.kafka.common.KafkaException for any other error during close
     */
    @Override
    public void close() {
        close(Duration.ofMillis(DEFAULT_CLOSE_TIMEOUT_MS));
    }

    /**
     * Tries to close the consumer cleanly within the specified timeout. This method waits up to
     * {@code timeout} for the consumer to complete pending commits and leave the group.
     * If auto-commit is enabled, this will commit the current offsets if possible within the
     * timeout. If the consumer is unable to complete offset commits and gracefully leave the group
     * before the timeout expires, the consumer is force closed. Note that {@link #wakeup()} cannot be
     * used to interrupt close.
     *
     * @param timeout The maximum time to wait for consumer to close gracefully. The value must be
     *                non-negative. Specifying a timeout of zero means do not wait for pending requests to complete.
     * @param timeUnit The time unit for the {@code timeout}
     * @throws IllegalArgumentException If the {@code timeout} is negative.
     * @throws InterruptException If the thread is interrupted before or while this function is called
     * @throws org.apache.kafka.common.KafkaException for any other error during close
     *
     * @deprecated Since 2.0. Use {@link #close(Duration)} or {@link #close()}.
     */
    @Deprecated
    @Override
    public void close(long timeout, TimeUnit timeUnit) {
        close(Duration.ofMillis(timeUnit.toMillis(timeout)));
    }

    /**
     * Tries to close the consumer cleanly within the specified timeout. This method waits up to
     * {@code timeout} for the consumer to complete pending commits and leave the group.
     * If auto-commit is enabled, this will commit the current offsets if possible within the
     * timeout. If the consumer is unable to complete offset commits and gracefully leave the group
     * before the timeout expires, the consumer is force closed. Note that {@link #wakeup()} cannot be
     * used to interrupt close.
     *
     * @param timeout The maximum time to wait for consumer to close gracefully. The value must be
     *                non-negative. Specifying a timeout of zero means do not wait for pending requests to complete.
     *
     * @throws IllegalArgumentException If the {@code timeout} is negative.
     * @throws InterruptException If the thread is interrupted before or while this function is called
     * @throws org.apache.kafka.common.KafkaException for any other error during close
     */
    @Override
    public void close(Duration timeout) {
        if (timeout.toMillis() < 0)
            throw new IllegalArgumentException("The timeout cannot be negative.");
        acquire();
        try {
            if (!closed) {
                // need to close before setting the flag since the close function
                // itself may trigger rebalance callback that needs the consumer to be open still
                close(timeout.toMillis(), false);
            }
        } finally {
            closed = true;
            release();
        }
    }

    /**
     * Wakeup the consumer. This method is thread-safe and is useful in particular to abort a long poll.
     * The thread which is blocking in an operation will throw {@link org.apache.kafka.common.errors.WakeupException}.
     * If no thread is blocking in a method which can throw {@link org.apache.kafka.common.errors.WakeupException}, the next call to such a method will raise it instead.
     */
    @Override
    public void wakeup() {
        this.client.wakeup();
    }

    private ClusterResourceListeners configureClusterResourceListeners(Deserializer<K> keyDeserializer, Deserializer<V> valueDeserializer, List<?>... candidateLists) {
        ClusterResourceListeners clusterResourceListeners = new ClusterResourceListeners();
        for (List<?> candidateList: candidateLists)
            clusterResourceListeners.maybeAddAll(candidateList);

        clusterResourceListeners.maybeAdd(keyDeserializer);
        clusterResourceListeners.maybeAdd(valueDeserializer);
        return clusterResourceListeners;
    }

    private void close(long timeoutMs, boolean swallowException) {
        log.trace("Closing the Kafka consumer");
        AtomicReference<Throwable> firstException = new AtomicReference<>();
        try {
            if (coordinator != null)
                coordinator.close(time.timer(Math.min(timeoutMs, requestTimeoutMs)));
        } catch (Throwable t) {
            firstException.compareAndSet(null, t);
            log.error("Failed to close coordinator", t);
        }
        Utils.closeQuietly(fetcher, "fetcher", firstException);
        Utils.closeQuietly(interceptors, "consumer interceptors", firstException);
        Utils.closeQuietly(kafkaConsumerMetrics, "kafka consumer metrics", firstException);
        Utils.closeQuietly(metrics, "consumer metrics", firstException);
        Utils.closeQuietly(client, "consumer network client", firstException);
        Utils.closeQuietly(keyDeserializer, "consumer key deserializer", firstException);
        Utils.closeQuietly(valueDeserializer, "consumer value deserializer", firstException);
        AppInfoParser.unregisterAppInfo(JMX_PREFIX, clientId, metrics);
        log.debug("Kafka consumer has been closed");
        Throwable exception = firstException.get();
        if (exception != null && !swallowException) {
            if (exception instanceof InterruptException) {
                throw (InterruptException) exception;
            }
            throw new KafkaException("Failed to close kafka consumer", exception);
        }
    }

    /**
     * Set the fetch position to the committed position (if there is one)
     * or reset it using the offset reset policy the user has configured.
     *
     * @throws org.apache.kafka.common.errors.AuthenticationException if authentication fails. See the exception for more details
     * @throws NoOffsetForPartitionException If no offset is stored for a given partition and no offset reset policy is
     *             defined
     * @return true iff the operation completed without timing out
     */
    private boolean updateFetchPositions(final Timer timer) {
        // If any partitions have been truncated due to a leader change, we need to validate the offsets
        fetcher.validateOffsetsIfNeeded();

        cachedSubscriptionHashAllFetchPositions = subscriptions.hasAllFetchPositions();
        if (cachedSubscriptionHashAllFetchPositions) return true;

        // If there are any partitions which do not have a valid position and are not
        // awaiting reset, then we need to fetch committed offsets. We will only do a
        // coordinator lookup if there are partitions which have missing positions, so
        // a consumer with manually assigned partitions can avoid a coordinator dependence
        // by always ensuring that assigned partitions have an initial position.
        if (coordinator != null && !coordinator.refreshCommittedOffsetsIfNeeded(timer)) return false;

        // If there are partitions still needing a position and a reset policy is defined,
        // request reset using the default policy. If no reset strategy is defined and there
        // are partitions with a missing position, then we will raise an exception.
        subscriptions.resetMissingPositions();

        // Finally send an asynchronous request to lookup and update the positions of any
        // partitions which are awaiting reset.
        fetcher.resetOffsetsIfNeeded();

        return true;
    }

    /**
     * Acquire the light lock and ensure that the consumer hasn't been closed.
     * @throws IllegalStateException If the consumer has been closed
     */
    private void acquireAndEnsureOpen() {
        acquire();
        if (this.closed) {
            release();
            throw new IllegalStateException("This consumer has already been closed.");
        }
    }

    /**
     * Acquire the light lock protecting this consumer from multi-threaded access. Instead of blocking
     * when the lock is not available, however, we just throw an exception (since multi-threaded usage is not
     * supported).
     * @throws ConcurrentModificationException if another thread already has the lock
     */
    private void acquire() {
        long threadId = Thread.currentThread().getId();
        if (threadId != currentThread.get() && !currentThread.compareAndSet(NO_CURRENT_THREAD, threadId))
            throw new ConcurrentModificationException("KafkaConsumer is not safe for multi-threaded access");
        refcount.incrementAndGet();
    }

    /**
     * Release the light lock protecting the consumer from multi-threaded access.
     */
    private void release() {
        if (refcount.decrementAndGet() == 0)
            currentThread.set(NO_CURRENT_THREAD);
    }

    private void throwIfNoAssignorsConfigured() {
        if (assignors.isEmpty())
            throw new IllegalStateException("Must configure at least one partition assigner class name to " +
                ConsumerConfig.PARTITION_ASSIGNMENT_STRATEGY_CONFIG + " configuration property");
    }

    private void maybeThrowInvalidGroupIdException() {
        if (groupId == null)
            throw new InvalidGroupIdException("To use the group management or offset commit APIs, you must " +
                    "provide a valid " + ConsumerConfig.GROUP_ID_CONFIG + " in the consumer configuration.");
    }

    private void updateLastSeenEpochIfNewer(TopicPartition topicPartition, OffsetAndMetadata offsetAndMetadata) {
        if (offsetAndMetadata != null)
            offsetAndMetadata.leaderEpoch().ifPresent(epoch -> metadata.updateLastSeenEpochIfNewer(topicPartition, epoch));
    }

    // Visible for testing
    String getClientId() {
        return clientId;
    }
}<|MERGE_RESOLUTION|>--- conflicted
+++ resolved
@@ -761,13 +761,9 @@
                     true,
                     apiVersions,
                     throttleTimeSensor,
-<<<<<<< HEAD
                     logContext,
                     config.getString(ConsumerConfig.LI_CLIENT_SOFTWARE_NAME_AND_COMMIT_CONFIG));
-            netClient.setEnableStickyMetadataFetch(config.getBoolean(CommonClientConfigs.ENABLE_STICKY_METADATA_FETCH_CONFIG));
-=======
-                    logContext);
->>>>>>> 97c77465
+
             this.client = new ConsumerNetworkClient(
                     logContext,
                     netClient,
